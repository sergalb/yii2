--- conflicted
+++ resolved
@@ -58,48 +58,6 @@
     # run tests coverage on PHP 7.1
     - php: 7.1
       env: TASK_TESTS_COVERAGE=1
-<<<<<<< HEAD
-=======
-
-    - php: 7.0
-
-    - php: 5.6
-
-    - php: 5.5
-
-    - php: 5.4
-
-    # Test against HHVM 3.12 LTS version by using trusty
-    - php: hhvm-3.12
-      sudo: true
-      addons:
-        code_climate:
-          repo_token: 2935307212620b0e2228ab67eadd92c9f5501ddb60549d0d86007a354d56915b
-        apt:
-          packages:
-            - mysql-server-5.6
-            - mysql-client-core-5.6
-            - mysql-client-5.6
-      services:
-        - mysql
-
-    # test against the latest HHVM version by using a newer image
-    - php: hhvm
-      sudo: true
-      addons:
-        code_climate:
-          repo_token: 2935307212620b0e2228ab67eadd92c9f5501ddb60549d0d86007a354d56915b
-        postgresql: "9.3"
-        apt:
-          packages:
-            - mysql-server-5.6
-            - mysql-client-core-5.6
-            - mysql-client-5.6
-      services:
-        - mysql
-        - postgresql
-
->>>>>>> 462b5f5b
     - php: nightly
 
     # have a separate branch for javascript tests
