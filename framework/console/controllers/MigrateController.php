--- conflicted
+++ resolved
@@ -173,14 +173,7 @@
     public function beforeAction($action)
     {
         if (parent::beforeAction($action)) {
-<<<<<<< HEAD
-            if ($action->id !== 'create') {
-                $this->db = Instance::ensure($this->db, Connection::class);
-            }
-
-=======
-            $this->db = Instance::ensure($this->db, Connection::className());
->>>>>>> 42704705
+            $this->db = Instance::ensure($this->db, Connection::class);
             return true;
         }
 
