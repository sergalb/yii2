--- conflicted
+++ resolved
@@ -141,11 +141,7 @@
             if (empty($bodyPart)) {
                 continue;
             }
-<<<<<<< HEAD
-            [$headers, $value] = preg_split("/\\R\\R/", $bodyPart, 2);
-=======
-            list($headers, $value) = preg_split('/\\R\\R/', $bodyPart, 2);
->>>>>>> 6d2e0aff
+            [$headers, $value] = preg_split('/\\R\\R/', $bodyPart, 2);
             $headers = $this->parseHeaders($headers);
 
             if (!isset($headers['content-disposition']['name'])) {
