<?php
/**
 * @link http://www.yiiframework.com/
 * @copyright Copyright (c) 2008 Yii Software LLC
 * @license http://www.yiiframework.com/license/
 */

namespace yii\web;

use Yii;
use yii\base\BaseObject;

/**
 * CompositeUrlRule is the base class for URL rule classes that consist of multiple simpler rules.
 *
 * @property null|int $createUrlStatus Status of the URL creation after the last [[createUrl()]] call. `null`
 * if rule does not provide info about create status. This property is read-only.
 *
 * @author Qiang Xue <qiang.xue@gmail.com>
 * @since 2.0
 */
abstract class CompositeUrlRule extends BaseObject implements UrlRuleInterface
{
    /**
     * @var UrlRuleInterface[] the URL rules contained in this composite rule.
     * This property is set in [[init()]] by the return value of [[createRules()]].
     */
    protected $rules = [];
    /**
     * @var int|null status of the URL creation after the last [[createUrl()]] call.
     * @since 2.0.12
     */
    protected $createStatus;


    /**
     * Creates the URL rules that should be contained within this composite rule.
     * @return UrlRuleInterface[] the URL rules
     */
    abstract protected function createRules();

    /**
     * @inheritdoc
     */
    public function init()
    {
        parent::init();
        $this->rules = $this->createRules();
    }

    /**
     * @inheritdoc
     */
    public function parseRequest($manager, $request)
    {
        foreach ($this->rules as $rule) {
            /* @var $rule UrlRule */
            $result = $rule->parseRequest($manager, $request);
            if (YII_DEBUG) {
                Yii::trace([
                    'rule' => method_exists($rule, '__toString') ? $rule->__toString() : get_class($rule),
                    'match' => $result !== false,
<<<<<<< HEAD
                    'parent' => self::class
=======
                    'parent' => self::className(),
>>>>>>> 6d2e0aff
                ], __METHOD__);
            }
            if ($result !== false) {
                return $result;
            }
        }

        return false;
    }

    /**
     * @inheritdoc
     */
    public function createUrl($manager, $route, $params)
    {
        $this->createStatus = UrlRule::CREATE_STATUS_SUCCESS;
        $url = $this->iterateRules($this->rules, $manager, $route, $params);
        if ($url !== false) {
            return $url;
        }

        if ($this->createStatus === UrlRule::CREATE_STATUS_SUCCESS) {
            // create status was not changed - there is no rules configured
            $this->createStatus = UrlRule::CREATE_STATUS_PARSING_ONLY;
        }
        return false;
    }

    /**
     * Iterates through specified rules and calls [[createUrl()]] for each of them.
     *
     * @param UrlRuleInterface[] $rules rules to iterate.
     * @param UrlManager $manager the URL manager
     * @param string $route the route. It should not have slashes at the beginning or the end.
     * @param array $params the parameters
     * @return bool|string the created URL, or `false` if none of specified rules cannot be used for creating this URL.
     * @see createUrl()
     * @since 2.0.12
     */
    protected function iterateRules($rules, $manager, $route, $params)
    {
        /* @var $rule UrlRule */
        foreach ($rules as $rule) {
            $url = $rule->createUrl($manager, $route, $params);
            if ($url !== false) {
                $this->createStatus = UrlRule::CREATE_STATUS_SUCCESS;
                return $url;
            }
            if (
                $this->createStatus === null
                || !method_exists($rule, 'getCreateUrlStatus')
                || $rule->getCreateUrlStatus() === null
            ) {
                $this->createStatus = null;
            } else {
                $this->createStatus |= $rule->getCreateUrlStatus();
            }
        }

        return false;
    }

    /**
     * Returns status of the URL creation after the last [[createUrl()]] call.
     *
     * For multiple rules statuses will be combined by bitwise `or` operator
     * (e.g. `UrlRule::CREATE_STATUS_PARSING_ONLY | UrlRule::CREATE_STATUS_PARAMS_MISMATCH`).
     *
     * @return null|int Status of the URL creation after the last [[createUrl()]] call. `null` if rule does not provide
     * info about create status.
     * @see $createStatus
     * @see http://php.net/manual/en/language.operators.bitwise.php
     * @since 2.0.12
     */
    public function getCreateUrlStatus()
    {
        return $this->createStatus;
    }
}<|MERGE_RESOLUTION|>--- conflicted
+++ resolved
@@ -60,11 +60,7 @@
                 Yii::trace([
                     'rule' => method_exists($rule, '__toString') ? $rule->__toString() : get_class($rule),
                     'match' => $result !== false,
-<<<<<<< HEAD
                     'parent' => self::class
-=======
-                    'parent' => self::className(),
->>>>>>> 6d2e0aff
                 ], __METHOD__);
             }
             if ($result !== false) {
