--- conflicted
+++ resolved
@@ -25,16 +25,10 @@
  * satisfying both filter conditions will be handled. Additionally, you
  * may specify [[except]] to exclude messages of certain categories.
  *
-<<<<<<< HEAD
-=======
- * @property int $levels The message levels that this target is interested in. This is a bitmap of level
- * values. Defaults to 0, meaning  all available levels. Note that the type of this property differs in getter
- * and setter. See [[getLevels()]] and [[setLevels()]] for details.
+ * For more details and usage information on Target, see the [guide article on logging & targets](guide:runtime-logging).
+ *
  * @property bool $enabled Whether to enable this log target. Defaults to true.
- *
->>>>>>> 03aac69a
- * For more details and usage information on Target, see the [guide article on logging & targets](guide:runtime-logging).
- *
+ * 
  * @author Qiang Xue <qiang.xue@gmail.com>
  * @since 2.0
  */
@@ -109,11 +103,11 @@
      */
     public $messages = [];
 
-<<<<<<< HEAD
-=======
-    private $_levels = 0;
+    /**
+     * @var bool
+     */
     private $_enabled = true;
->>>>>>> 03aac69a
+
 
     /**
      * Exports log [[messages]] to a specific destination.
