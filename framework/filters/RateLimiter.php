<?php
/**
 * @link http://www.yiiframework.com/
 * @copyright Copyright (c) 2008 Yii Software LLC
 * @license http://www.yiiframework.com/license/
 */

namespace yii\filters;

use Yii;
use yii\base\ActionFilter;
use yii\web\Request;
use yii\web\Response;
use yii\web\TooManyRequestsHttpException;

/**
 * RateLimiter implements a rate limiting algorithm based on the [leaky bucket algorithm](http://en.wikipedia.org/wiki/Leaky_bucket).
 *
 * You may use RateLimiter by attaching it as a behavior to a controller or module, like the following,
 *
 * ```php
 * public function behaviors()
 * {
 *     return [
 *         'rateLimiter' => [
 *             'class' => \yii\filters\RateLimiter::class,
 *         ],
 *     ];
 * }
 * ```
 *
 * When the user has exceeded his rate limit, RateLimiter will throw a [[TooManyRequestsHttpException]] exception.
 *
 * Note that RateLimiter requires [[user]] to implement the [[RateLimitInterface]]. RateLimiter will
 * do nothing if [[user]] is not set or does not implement [[RateLimitInterface]].
 *
 * @author Qiang Xue <qiang.xue@gmail.com>
 * @since 2.0
 */
class RateLimiter extends ActionFilter
{
    /**
     * @var bool whether to include rate limit headers in the response
     */
    public $enableRateLimitHeaders = true;
    /**
     * @var string the message to be displayed when rate limit exceeds
     */
    public $errorMessage = 'Rate limit exceeded.';
    /**
     * @var RateLimitInterface the user object that implements the RateLimitInterface.
     * If not set, it will take the value of `Yii::$app->user->getIdentity(false)`.
     */
    public $user;
    /**
     * @var Request the current request. If not set, the `request` application component will be used.
     */
    public $request;
    /**
     * @var Response the response to be sent. If not set, the `response` application component will be used.
     */
    public $response;


    /**
     * {@inheritdoc}
     */
    public function init()
    {
        if ($this->request === null) {
            $this->request = Yii::$app->getRequest();
        }
        if ($this->response === null) {
            $this->response = Yii::$app->getResponse();
        }
    }

    /**
     * {@inheritdoc}
     */
    public function beforeAction($action)
    {
        if ($this->user === null && Yii::$app->getUser()) {
            $this->user = Yii::$app->getUser()->getIdentity(false);
        }

        if ($this->user instanceof RateLimitInterface) {
            Yii::debug('Check rate limit', __METHOD__);
            $this->checkRateLimit($this->user, $this->request, $this->response, $action);
        } elseif ($this->user) {
            Yii::info('Rate limit skipped: "user" does not implement RateLimitInterface.', __METHOD__);
        } else {
            Yii::info('Rate limit skipped: user not logged in.', __METHOD__);
        }

        return true;
    }

    /**
     * Checks whether the rate limit exceeds.
     * @param RateLimitInterface $user the current user
     * @param Request $request
     * @param Response $response
     * @param \yii\base\Action $action the action to be executed
     * @throws TooManyRequestsHttpException if rate limit exceeds
     */
    public function checkRateLimit($user, $request, $response, $action)
    {
<<<<<<< HEAD
        $current = time();

        [$limit, $window] = $user->getRateLimit($request, $action);
        [$allowance, $timestamp] = $user->loadAllowance($request, $action);
=======
        list($limit, $window) = $user->getRateLimit($request, $action);
        list($allowance, $timestamp) = $user->loadAllowance($request, $action);
>>>>>>> dd3e5ec1

        $current = time();

        $allowance += (int) (($current - $timestamp) * $limit / $window);
        if ($allowance > $limit) {
            $allowance = $limit;
        }

        if ($allowance < 1) {
            $user->saveAllowance($request, $action, 0, $current);
            $this->addRateLimitHeaders($response, $limit, 0, $window);
            throw new TooManyRequestsHttpException($this->errorMessage);
        }

        $user->saveAllowance($request, $action, $allowance - 1, $current);
        $this->addRateLimitHeaders($response, $limit, $allowance - 1, (int) (($limit - $allowance + 1) * $window / $limit));
    }

    /**
     * Adds the rate limit headers to the response.
     * @param Response $response
     * @param int $limit the maximum number of allowed requests during a period
     * @param int $remaining the remaining number of allowed requests within the current period
     * @param int $reset the number of seconds to wait before having maximum number of allowed requests again
     */
    public function addRateLimitHeaders($response, $limit, $remaining, $reset)
    {
        if ($this->enableRateLimitHeaders) {
            $response->setHeader('X-Rate-Limit-Limit', $limit);
            $response->setHeader('X-Rate-Limit-Remaining', $remaining);
            $response->setHeader('X-Rate-Limit-Reset', $reset);
        }
    }
}<|MERGE_RESOLUTION|>--- conflicted
+++ resolved
@@ -106,15 +106,8 @@
      */
     public function checkRateLimit($user, $request, $response, $action)
     {
-<<<<<<< HEAD
-        $current = time();
-
         [$limit, $window] = $user->getRateLimit($request, $action);
         [$allowance, $timestamp] = $user->loadAllowance($request, $action);
-=======
-        list($limit, $window) = $user->getRateLimit($request, $action);
-        list($allowance, $timestamp) = $user->loadAllowance($request, $action);
->>>>>>> dd3e5ec1
 
         $current = time();
 
