<?php
/**
 * @link http://www.yiiframework.com/
 * @copyright Copyright (c) 2008 Yii Software LLC
 * @license http://www.yiiframework.com/license/
 */

namespace yii\validators;

use Yii;

/**
 * BooleanValidator checks if the attribute value is a boolean value.
 *
 * Possible boolean values can be configured via the [[trueValue]] and [[falseValue]] properties.
 * And the comparison can be either [[strict]] or not.
 *
 * @author Qiang Xue <qiang.xue@gmail.com>
 * @since 2.0
 */
class BooleanValidator extends Validator
{
    /**
     * @var mixed the value representing true status. Defaults to '1'.
     */
    public $trueValue = '1';
    /**
     * @var mixed the value representing false status. Defaults to '0'.
     */
    public $falseValue = '0';
    /**
     * @var bool whether the comparison to [[trueValue]] and [[falseValue]] is strict.
     * When this is true, the attribute value and type must both match those of [[trueValue]] or [[falseValue]].
     * Defaults to false, meaning only the value needs to be matched.
     */
    public $strict = false;


    /**
     * {@inheritdoc}
     */
    public function init()
    {
        parent::init();
        if ($this->message === null) {
            $this->message = Yii::t('yii', '{attribute} must be either "{true}" or "{false}".');
        }
    }

    /**
     * {@inheritdoc}
     */
    protected function validateValue($value)
    {
        if ($this->strict) {
            $valid = $value === $this->trueValue || $value === $this->falseValue;
        } else {
            $valid = $value == $this->trueValue || $value == $this->falseValue;
        }

        if (!$valid) {
            return [$this->message, [
                'true' => $this->trueValue === true ? 'true' : $this->trueValue,
                'false' => $this->falseValue === false ? 'false' : $this->falseValue,
            ]];
        }

        return null;
    }
<<<<<<< HEAD
=======

    /**
     * {@inheritdoc}
     */
    public function clientValidateAttribute($model, $attribute, $view)
    {
        ValidationAsset::register($view);
        $options = $this->getClientOptions($model, $attribute);

        return 'yii.validation.boolean(value, messages, ' . json_encode($options, JSON_UNESCAPED_SLASHES | JSON_UNESCAPED_UNICODE) . ');';
    }

    /**
     * {@inheritdoc}
     */
    public function getClientOptions($model, $attribute)
    {
        $options = [
            'trueValue' => $this->trueValue,
            'falseValue' => $this->falseValue,
            'message' => $this->formatMessage($this->message, [
                'attribute' => $model->getAttributeLabel($attribute),
                'true' => $this->trueValue === true ? 'true' : $this->trueValue,
                'false' => $this->falseValue === false ? 'false' : $this->falseValue,
            ]),
        ];
        if ($this->skipOnEmpty) {
            $options['skipOnEmpty'] = 1;
        }
        if ($this->strict) {
            $options['strict'] = 1;
        }

        return $options;
    }
>>>>>>> dd3e5ec1
}<|MERGE_RESOLUTION|>--- conflicted
+++ resolved
@@ -67,42 +67,4 @@
 
         return null;
     }
-<<<<<<< HEAD
-=======
-
-    /**
-     * {@inheritdoc}
-     */
-    public function clientValidateAttribute($model, $attribute, $view)
-    {
-        ValidationAsset::register($view);
-        $options = $this->getClientOptions($model, $attribute);
-
-        return 'yii.validation.boolean(value, messages, ' . json_encode($options, JSON_UNESCAPED_SLASHES | JSON_UNESCAPED_UNICODE) . ');';
-    }
-
-    /**
-     * {@inheritdoc}
-     */
-    public function getClientOptions($model, $attribute)
-    {
-        $options = [
-            'trueValue' => $this->trueValue,
-            'falseValue' => $this->falseValue,
-            'message' => $this->formatMessage($this->message, [
-                'attribute' => $model->getAttributeLabel($attribute),
-                'true' => $this->trueValue === true ? 'true' : $this->trueValue,
-                'false' => $this->falseValue === false ? 'false' : $this->falseValue,
-            ]),
-        ];
-        if ($this->skipOnEmpty) {
-            $options['skipOnEmpty'] = 1;
-        }
-        if ($this->strict) {
-            $options['strict'] = 1;
-        }
-
-        return $options;
-    }
->>>>>>> dd3e5ec1
 }