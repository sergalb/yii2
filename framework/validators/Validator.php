--- conflicted
+++ resolved
@@ -10,6 +10,7 @@
 use Yii;
 use yii\base\Component;
 use yii\base\NotSupportedException;
+use yii\captcha\CaptchaValidator;
 
 /**
  * Validator is the base class for all validators.
@@ -57,11 +58,18 @@
      * @var array list of built-in validators (name => class or configuration)
      */
     public static $builtInValidators = [
-<<<<<<< HEAD
         'boolean' => BooleanValidator::class,
-        'captcha' => \yii\captcha\CaptchaValidator::class,
+        'captcha' => CaptchaValidator::class,
         'compare' => CompareValidator::class,
         'date' => DateValidator::class,
+        'datetime' => [
+            'class' => DateValidator::class,
+            'type' => DateValidator::TYPE_DATETIME,
+        ],
+        'time' => [
+            'class' => DateValidator::class,
+            'type' => DateValidator::TYPE_TIME,
+        ],
         'default' => DefaultValueValidator::class,
         'double' => NumberValidator::class,
         'each' => EachValidator::class,
@@ -71,29 +79,6 @@
         'filter' => FilterValidator::class,
         'image' => ImageValidator::class,
         'in' => RangeValidator::class,
-=======
-        'boolean' => 'yii\validators\BooleanValidator',
-        'captcha' => 'yii\captcha\CaptchaValidator',
-        'compare' => 'yii\validators\CompareValidator',
-        'date' => 'yii\validators\DateValidator',
-        'datetime' => [
-            'class' => 'yii\validators\DateValidator',
-            'type' => DateValidator::TYPE_DATETIME,
-        ],
-        'time' => [
-            'class' => 'yii\validators\DateValidator',
-            'type' => DateValidator::TYPE_TIME,
-        ],
-        'default' => 'yii\validators\DefaultValueValidator',
-        'double' => 'yii\validators\NumberValidator',
-        'each' => 'yii\validators\EachValidator',
-        'email' => 'yii\validators\EmailValidator',
-        'exist' => 'yii\validators\ExistValidator',
-        'file' => 'yii\validators\FileValidator',
-        'filter' => 'yii\validators\FilterValidator',
-        'image' => 'yii\validators\ImageValidator',
-        'in' => 'yii\validators\RangeValidator',
->>>>>>> d2800984
         'integer' => [
             'class' => NumberValidator::class,
             'integerOnly' => true,
