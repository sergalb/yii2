--- conflicted
+++ resolved
@@ -114,8 +114,8 @@
         if ($this->asArray) {
             return $rows;
         } else {
-<<<<<<< HEAD
-            /* @var $class BaseActiveRecord */
+            $models = [];
+            /* @var $class ActiveRecord */
             $class = $this->modelClass;
             if ($this->indexBy === null) {
                 foreach ($rows as $row) {
@@ -138,16 +138,11 @@
                     }
                     $models[$key] = $model;
                 }
-=======
-            $models = [];
-            /* @var $class ActiveRecord */
-            $class = $this->modelClass;
             foreach ($rows as $row) {
                 $model = $class::instantiate($row);
                 $modelClass = get_class($model);
                 $modelClass::populateRecord($model, $row);
                 $models[] = $model;
->>>>>>> 313be2a5
             }
             return $models;
         }
