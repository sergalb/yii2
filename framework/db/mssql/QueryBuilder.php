<?php
/**
 * @link http://www.yiiframework.com/
 * @copyright Copyright (c) 2008 Yii Software LLC
 * @license http://www.yiiframework.com/license/
 */

namespace yii\db\mssql;

use yii\base\InvalidArgumentException;
use yii\base\NotSupportedException;
use yii\db\Expression;

/**
 * QueryBuilder is the query builder for MS SQL Server databases (version 2008 and above).
 *
 * @author Timur Ruziev <resurtm@gmail.com>
 * @since 2.0
 */
class QueryBuilder extends \yii\db\QueryBuilder
{
    /**
     * @var array mapping from abstract column types (keys) to physical column types (values).
     */
    public $typeMap = [
        Schema::TYPE_PK => 'int IDENTITY PRIMARY KEY',
        Schema::TYPE_UPK => 'int IDENTITY PRIMARY KEY',
        Schema::TYPE_BIGPK => 'bigint IDENTITY PRIMARY KEY',
        Schema::TYPE_UBIGPK => 'bigint IDENTITY PRIMARY KEY',
        Schema::TYPE_CHAR => 'nchar(1)',
        Schema::TYPE_STRING => 'nvarchar(255)',
        Schema::TYPE_TEXT => 'nvarchar(max)',
        Schema::TYPE_SMALLINT => 'smallint',
        Schema::TYPE_INTEGER => 'int',
        Schema::TYPE_BIGINT => 'bigint',
        Schema::TYPE_FLOAT => 'float',
        Schema::TYPE_DOUBLE => 'float',
        Schema::TYPE_DECIMAL => 'decimal(18,0)',
        Schema::TYPE_DATETIME => 'datetime',
        Schema::TYPE_TIMESTAMP => 'datetime',
        Schema::TYPE_TIME => 'time',
        Schema::TYPE_DATE => 'date',
        Schema::TYPE_BINARY => 'varbinary(max)',
        Schema::TYPE_BOOLEAN => 'bit',
        Schema::TYPE_MONEY => 'decimal(19,4)',
    ];

    /**
     * @inheritdoc
     */
    protected $likeEscapingReplacements = [
        '%' => '[%]',
        '_' => '[_]',
        '[' => '[[]',
        ']' => '[]]',
        '\\' => '[\\]',
    ];


    /**
     * @inheritdoc
     */
    public function buildOrderByAndLimit($sql, $orderBy, $limit, $offset, &$params)
    {
        if (!$this->hasOffset($offset) && !$this->hasLimit($limit)) {
            $orderBy = $this->buildOrderBy($orderBy, $params);
            return $orderBy === '' ? $sql : $sql . $this->separator . $orderBy;
        }

        if ($this->isOldMssql()) {
<<<<<<< HEAD
            return $this->oldBuildOrderByAndLimit($sql, $orderBy, $limit, $offset, $params);
        } else {
            return $this->newBuildOrderByAndLimit($sql, $orderBy, $limit, $offset, $params);
=======
            return $this->oldBuildOrderByAndLimit($sql, $orderBy, $limit, $offset);
>>>>>>> 6d2e0aff
        }

        return $this->newBuildOrderByAndLimit($sql, $orderBy, $limit, $offset);
    }

    /**
     * Builds the ORDER BY/LIMIT/OFFSET clauses for SQL SERVER 2012 or newer.
     * @param string $sql the existing SQL (without ORDER BY/LIMIT/OFFSET)
     * @param array $orderBy the order by columns. See [[\yii\db\Query::orderBy]] for more details on how to specify this parameter.
     * @param int $limit the limit number. See [[\yii\db\Query::limit]] for more details.
     * @param int $offset the offset number. See [[\yii\db\Query::offset]] for more details.
     * @param array $params the binding parameters to be populated
     * @return string the SQL completed with ORDER BY/LIMIT/OFFSET (if any)
     */
    protected function newBuildOrderByAndLimit($sql, $orderBy, $limit, $offset, &$params)
    {
        $orderBy = $this->buildOrderBy($orderBy, $params);
        if ($orderBy === '') {
            // ORDER BY clause is required when FETCH and OFFSET are in the SQL
            $orderBy = 'ORDER BY (SELECT NULL)';
        }
        $sql .= $this->separator . $orderBy;

        // http://technet.microsoft.com/en-us/library/gg699618.aspx
        $offset = $this->hasOffset($offset) ? $offset : '0';
        $sql .= $this->separator . "OFFSET $offset ROWS";
        if ($this->hasLimit($limit)) {
            $sql .= $this->separator . "FETCH NEXT $limit ROWS ONLY";
        }

        return $sql;
    }

    /**
     * Builds the ORDER BY/LIMIT/OFFSET clauses for SQL SERVER 2005 to 2008.
     * @param string $sql the existing SQL (without ORDER BY/LIMIT/OFFSET)
     * @param array $orderBy the order by columns. See [[\yii\db\Query::orderBy]] for more details on how to specify this parameter.
     * @param int $limit the limit number. See [[\yii\db\Query::limit]] for more details.
     * @param int $offset the offset number. See [[\yii\db\Query::offset]] for more details.
     * @param array $params the binding parameters to be populated
     * @return string the SQL completed with ORDER BY/LIMIT/OFFSET (if any)
     */
    protected function oldBuildOrderByAndLimit($sql, $orderBy, $limit, $offset, &$params)
    {
        $orderBy = $this->buildOrderBy($orderBy, $params);
        if ($orderBy === '') {
            // ROW_NUMBER() requires an ORDER BY clause
            $orderBy = 'ORDER BY (SELECT NULL)';
        }

        $sql = preg_replace('/^([\s(])*SELECT(\s+DISTINCT)?(?!\s*TOP\s*\()/i', "\\1SELECT\\2 rowNum = ROW_NUMBER() over ($orderBy),", $sql);

        if ($this->hasLimit($limit)) {
            $sql = "SELECT TOP $limit * FROM ($sql) sub";
        } else {
            $sql = "SELECT * FROM ($sql) sub";
        }
        if ($this->hasOffset($offset)) {
            $sql .= $this->separator . "WHERE rowNum > $offset";
        }

        return $sql;
    }

    /**
     * Builds a SQL statement for renaming a DB table.
     * @param string $oldName the table to be renamed. The name will be properly quoted by the method.
     * @param string $newName the new table name. The name will be properly quoted by the method.
     * @return string the SQL statement for renaming a DB table.
     */
    public function renameTable($oldName, $newName)
    {
        return 'sp_rename ' . $this->db->quoteTableName($oldName) . ', ' . $this->db->quoteTableName($newName);
    }

    /**
     * Builds a SQL statement for renaming a column.
     * @param string $table the table whose column is to be renamed. The name will be properly quoted by the method.
     * @param string $oldName the old name of the column. The name will be properly quoted by the method.
     * @param string $newName the new name of the column. The name will be properly quoted by the method.
     * @return string the SQL statement for renaming a DB column.
     */
    public function renameColumn($table, $oldName, $newName)
    {
        $table = $this->db->quoteTableName($table);
        $oldName = $this->db->quoteColumnName($oldName);
        $newName = $this->db->quoteColumnName($newName);
        return "sp_rename '{$table}.{$oldName}', {$newName}, 'COLUMN'";
    }

    /**
     * Builds a SQL statement for changing the definition of a column.
     * @param string $table the table whose column is to be changed. The table name will be properly quoted by the method.
     * @param string $column the name of the column to be changed. The name will be properly quoted by the method.
     * @param string $type the new column type. The [[getColumnType]] method will be invoked to convert abstract column type (if any)
     * into the physical one. Anything that is not recognized as abstract type will be kept in the generated SQL.
     * For example, 'string' will be turned into 'varchar(255)', while 'string not null' will become 'varchar(255) not null'.
     * @return string the SQL statement for changing the definition of a column.
     */
    public function alterColumn($table, $column, $type)
    {
        $type = $this->getColumnType($type);
        $sql = 'ALTER TABLE ' . $this->db->quoteTableName($table) . ' ALTER COLUMN '
            . $this->db->quoteColumnName($column) . ' '
            . $this->getColumnType($type);

        return $sql;
    }

    /**
     * @inheritDoc
     */
    public function addDefaultValue($name, $table, $column, $value)
    {
        return 'ALTER TABLE ' . $this->db->quoteTableName($table) . ' ADD CONSTRAINT '
            . $this->db->quoteColumnName($name) . ' DEFAULT ' . $this->db->quoteValue($value) . ' FOR '
            . $this->db->quoteColumnName($column);
    }

    /**
     * @inheritDoc
     */
    public function dropDefaultValue($name, $table)
    {
        return 'ALTER TABLE ' . $this->db->quoteTableName($table)
            . ' DROP CONSTRAINT ' . $this->db->quoteColumnName($name);
    }

    /**
     * Creates a SQL statement for resetting the sequence value of a table's primary key.
     * The sequence will be reset such that the primary key of the next new row inserted
     * will have the specified value or 1.
     * @param string $tableName the name of the table whose primary key sequence will be reset
     * @param mixed $value the value for the primary key of the next new row inserted. If this is not set,
     * the next new row's primary key will have a value 1.
     * @return string the SQL statement for resetting sequence
     * @throws InvalidArgumentException if the table does not exist or there is no sequence associated with the table.
     */
    public function resetSequence($tableName, $value = null)
    {
        $table = $this->db->getTableSchema($tableName);
        if ($table !== null && $table->sequenceName !== null) {
            $tableName = $this->db->quoteTableName($tableName);
            if ($value === null) {
                $key = $this->db->quoteColumnName(reset($table->primaryKey));
                $value = "(SELECT COALESCE(MAX({$key}),0) FROM {$tableName})+1";
            } else {
                $value = (int) $value;
            }

            return "DBCC CHECKIDENT ('{$tableName}', RESEED, {$value})";
        } elseif ($table === null) {
<<<<<<< HEAD
            throw new InvalidArgumentException("Table not found: $tableName");
        } else {
            throw new InvalidArgumentException("There is not sequence associated with table '$tableName'.");
=======
            throw new InvalidParamException("Table not found: $tableName");
>>>>>>> 6d2e0aff
        }

        throw new InvalidParamException("There is not sequence associated with table '$tableName'.");
    }

    /**
     * Builds a SQL statement for enabling or disabling integrity check.
     * @param bool $check whether to turn on or off the integrity check.
     * @param string $schema the schema of the tables.
     * @param string $table the table name.
     * @return string the SQL statement for checking integrity
     */
    public function checkIntegrity($check = true, $schema = '', $table = '')
    {
        $enable = $check ? 'CHECK' : 'NOCHECK';
        $schema = $schema ?: $this->db->getSchema()->defaultSchema;
        $tableNames = $this->db->getTableSchema($table) ? [$table] : $this->db->getSchema()->getTableNames($schema);
        $viewNames = $this->db->getSchema()->getViewNames($schema);
        $tableNames = array_diff($tableNames, $viewNames);
        $command = '';

        foreach ($tableNames as $tableName) {
            $tableName = $this->db->quoteTableName("{$schema}.{$tableName}");
            $command .= "ALTER TABLE $tableName $enable CONSTRAINT ALL; ";
        }

        return $command;
    }

    /**
     * @inheritdoc
     * @since 2.0.8
     */
    public function addCommentOnColumn($table, $column, $comment)
    {
        return "sp_updateextendedproperty @name = N'MS_Description', @value = {$this->db->quoteValue($comment)}, @level1type = N'Table',  @level1name = {$this->db->quoteTableName($table)}, @level2type = N'Column', @level2name = {$this->db->quoteColumnName($column)}";
    }

    /**
     * @inheritdoc
     * @since 2.0.8
     */
    public function addCommentOnTable($table, $comment)
    {
        return "sp_updateextendedproperty @name = N'MS_Description', @value = {$this->db->quoteValue($comment)}, @level1type = N'Table',  @level1name = {$this->db->quoteTableName($table)}";
    }

    /**
     * @inheritdoc
     * @since 2.0.8
     */
    public function dropCommentFromColumn($table, $column)
    {
        return "sp_dropextendedproperty @name = N'MS_Description', @level1type = N'Table',  @level1name = {$this->db->quoteTableName($table)}, @level2type = N'Column', @level2name = {$this->db->quoteColumnName($column)}";
    }

    /**
     * @inheritdoc
     * @since 2.0.8
     */
    public function dropCommentFromTable($table)
    {
        return "sp_dropextendedproperty @name = N'MS_Description', @level1type = N'Table',  @level1name = {$this->db->quoteTableName($table)}";
    }

    /**
     * Returns an array of column names given model name
     *
     * @param string $modelClass name of the model class
     * @return array|null array of column names
     */
    protected function getAllColumnNames($modelClass = null)
    {
        if (!$modelClass) {
            return null;
        }
        /* @var $modelClass \yii\db\ActiveRecord */
        $schema = $modelClass::getTableSchema();
        return array_keys($schema->columns);
    }

    /**
     * @var bool whether MSSQL used is old.
     */
    private $_oldMssql;

    /**
     * @return bool whether the version of the MSSQL being used is older than 2012.
     * @throws \yii\base\InvalidConfigException
     * @throws \yii\db\Exception
     */
    protected function isOldMssql()
    {
        if ($this->_oldMssql === null) {
            $pdo = $this->db->getSlavePdo();
            $version = explode('.', $pdo->getAttribute(\PDO::ATTR_SERVER_VERSION));
            $this->_oldMssql = $version[0] < 11;
        }
        return $this->_oldMssql;
    }

    /**
     * @inheritdoc
     * @throws NotSupportedException if `$columns` is an array
     */
    protected function buildSubqueryInCondition($operator, $columns, $values, &$params)
    {
        if (is_array($columns)) {
            throw new NotSupportedException(__METHOD__ . ' is not supported by MSSQL.');
        }
        return parent::buildSubqueryInCondition($operator, $columns, $values, $params);
    }

    /**
     * Builds SQL for IN condition
     *
     * @param string $operator
     * @param array $columns
     * @param array $values
     * @param array $params
     * @return string SQL
     */
    protected function buildCompositeInCondition($operator, $columns, $values, &$params)
    {
        $quotedColumns = [];
        foreach ($columns as $i => $column) {
            $quotedColumns[$i] = strpos($column, '(') === false ? $this->db->quoteColumnName($column) : $column;
        }
        $vss = [];
        foreach ($values as $value) {
            $vs = [];
            foreach ($columns as $i => $column) {
                if (isset($value[$column])) {
                    $phName = self::PARAM_PREFIX . count($params);
                    $params[$phName] = $value[$column];
                    $vs[] = $quotedColumns[$i] . ($operator === 'IN' ? ' = ' : ' != ') . $phName;
                } else {
                    $vs[] = $quotedColumns[$i] . ($operator === 'IN' ? ' IS' : ' IS NOT') . ' NULL';
                }
            }
            $vss[] = '(' . implode($operator === 'IN' ? ' AND ' : ' OR ', $vs) . ')';
        }

        return '(' . implode($operator === 'IN' ? ' OR ' : ' AND ', $vss) . ')';
    }

    /**
     * @inheritdoc
     * @since 2.0.8
     */
    public function selectExists($rawSql)
    {
        return 'SELECT CASE WHEN EXISTS(' . $rawSql . ') THEN 1 ELSE 0 END';
    }

    /**
     * Normalizes data to be saved into the table, performing extra preparations and type converting, if necessary.
     * @param string $table the table that data will be saved into.
     * @param array $columns the column data (name => value) to be saved into the table.
     * @return array normalized columns
     */
    private function normalizeTableRowData($table, $columns, &$params)
    {
        if (($tableSchema = $this->db->getSchema()->getTableSchema($table)) !== null) {
            $columnSchemas = $tableSchema->columns;
            foreach ($columns as $name => $value) {
                // @see https://github.com/yiisoft/yii2/issues/12599
                if (isset($columnSchemas[$name]) && $columnSchemas[$name]->type === Schema::TYPE_BINARY && $columnSchemas[$name]->dbType === 'varbinary' && is_string($value)) {
                    $phName = self::PARAM_PREFIX . count($params);
                    $columns[$name] = new Expression("CONVERT(VARBINARY, $phName)", [$phName => $value]);
                }
            }
        }
        return $columns;
    }

    /**
     * @inheritdoc
     */
    public function insert($table, $columns, &$params)
    {
        return parent::insert($table, $this->normalizeTableRowData($table, $columns, $params), $params);
    }

    /**
     * @inheritdoc
     */
    public function update($table, $columns, $condition, &$params)
    {
        return parent::update($table, $this->normalizeTableRowData($table, $columns, $params), $condition, $params);
    }
}<|MERGE_RESOLUTION|>--- conflicted
+++ resolved
@@ -68,16 +68,10 @@
         }
 
         if ($this->isOldMssql()) {
-<<<<<<< HEAD
             return $this->oldBuildOrderByAndLimit($sql, $orderBy, $limit, $offset, $params);
-        } else {
-            return $this->newBuildOrderByAndLimit($sql, $orderBy, $limit, $offset, $params);
-=======
-            return $this->oldBuildOrderByAndLimit($sql, $orderBy, $limit, $offset);
->>>>>>> 6d2e0aff
-        }
-
-        return $this->newBuildOrderByAndLimit($sql, $orderBy, $limit, $offset);
+        }
+
+        return $this->newBuildOrderByAndLimit($sql, $orderBy, $limit, $offset, $params);
     }
 
     /**
@@ -227,16 +221,10 @@
 
             return "DBCC CHECKIDENT ('{$tableName}', RESEED, {$value})";
         } elseif ($table === null) {
-<<<<<<< HEAD
             throw new InvalidArgumentException("Table not found: $tableName");
-        } else {
-            throw new InvalidArgumentException("There is not sequence associated with table '$tableName'.");
-=======
-            throw new InvalidParamException("Table not found: $tableName");
->>>>>>> 6d2e0aff
-        }
-
-        throw new InvalidParamException("There is not sequence associated with table '$tableName'.");
+        }
+
+        throw new InvalidArgumentException("There is not sequence associated with table '$tableName'.");
     }
 
     /**
