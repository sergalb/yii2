--- conflicted
+++ resolved
@@ -480,13 +480,8 @@
     {
         $role = $this->getRole($roleName);
 
-<<<<<<< HEAD
-        if (is_null($role)) {
+        if ($role === null) {
             throw new InvalidArgumentException("Role \"$roleName\" not found.");
-=======
-        if ($role === null) {
-            throw new InvalidParamException("Role \"$roleName\" not found.");
->>>>>>> da3bb5aa
         }
 
         $result = [];
