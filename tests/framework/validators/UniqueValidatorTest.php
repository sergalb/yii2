--- conflicted
+++ resolved
@@ -148,13 +148,8 @@
     public function testValidateCompositeKeys()
     {
         $val = new UniqueValidator([
-<<<<<<< HEAD
             'targetClass' => OrderItem::class,
-            'targetAttribute' => ['order_id', 'item_id'],
-=======
-            'targetClass' => OrderItem::className(),
             'targetAttribute' => ['order_id', 'item_id' => 'item_id'],
->>>>>>> d4d6c1da
         ]);
         // validate old record
         /** @var OrderItem $m */
