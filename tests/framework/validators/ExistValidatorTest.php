--- conflicted
+++ resolved
@@ -190,16 +190,6 @@
         OrderItem::$tableName = $oldTableName;
     }
 
-<<<<<<< HEAD
-   /**
-    * Test expresssion in targetAttribute.
-    * @see https://github.com/yiisoft/yii2/issues/14304
-    */
-   public function testExpresionInAttributeColumnName()
-   {
-       $val = new ExistValidator([
-           'targetClass' => OrderItem::class,
-=======
     /**
      * Test expresssion in targetAttribute.
      * @see https://github.com/yiisoft/yii2/issues/14304
@@ -207,8 +197,7 @@
     public function testExpresionInAttributeColumnName()
     {
         $val = new ExistValidator([
-           'targetClass' => OrderItem::className(),
->>>>>>> 42704705
+           'targetClass' => OrderItem::class,
            'targetAttribute' => ['id' => 'COALESCE(order_id, 0)'],
        ]);
 
