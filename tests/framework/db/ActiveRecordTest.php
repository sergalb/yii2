<?php
/**
 * @link http://www.yiiframework.com/
 * @copyright Copyright (c) 2008 Yii Software LLC
 * @license http://www.yiiframework.com/license/
 */

namespace yiiunit\framework\db;

use yii\db\ActiveQuery;
use yiiunit\data\ar\ActiveRecord;
use yiiunit\data\ar\Animal;
use yiiunit\data\ar\BitValues;
use yiiunit\data\ar\Cat;
use yiiunit\data\ar\Category;
use yiiunit\data\ar\Customer;
use yiiunit\data\ar\CustomerQuery;
use yiiunit\data\ar\CustomerWithConstructor;
use yiiunit\data\ar\Document;
use yiiunit\data\ar\Dog;
use yiiunit\data\ar\Item;
use yiiunit\data\ar\NullValues;
use yiiunit\data\ar\Order;
use yiiunit\data\ar\OrderItem;
use yiiunit\data\ar\OrderItemWithConstructor;
use yiiunit\data\ar\OrderItemWithNullFK;
use yiiunit\data\ar\OrderWithConstructor;
use yiiunit\data\ar\OrderWithNullFK;
use yiiunit\data\ar\Profile;
use yiiunit\data\ar\ProfileWithConstructor;
use yiiunit\data\ar\Type;
use yiiunit\framework\ar\ActiveRecordTestTrait;
use yiiunit\framework\db\cubrid\ActiveRecordTest as CubridActiveRecordTest;
use yiiunit\TestCase;

abstract class ActiveRecordTest extends DatabaseTestCase
{
    use ActiveRecordTestTrait;

    protected function setUp()
    {
        parent::setUp();
        ActiveRecord::$db = $this->getConnection();
        CustomerQuery::$joinWithProfile = false;
    }

    /**
     * @inheritdoc
     */
    public function getCustomerClass()
    {
        return Customer::className();
    }

    /**
     * @inheritdoc
     */
    public function getItemClass()
    {
        return Item::className();
    }

    /**
     * @inheritdoc
     */
    public function getOrderClass()
    {
        return Order::className();
    }

    /**
     * @inheritdoc
     */
    public function getOrderItemClass()
    {
        return OrderItem::className();
    }

    /**
     * @return string
     */
    public function getCategoryClass()
    {
        return Category::className();
    }

    /**
     * @inheritdoc
     */
    public function getOrderWithNullFKClass()
    {
        return OrderWithNullFK::className();
    }

    /**
     * @inheritdoc
     */
    public function getOrderItemWithNullFKmClass()
    {
        return OrderItemWithNullFK::className();
    }

    public function testCustomColumns()
    {
        // find custom column
        if ($this->driverName === 'oci') {
            $customer = Customer::find()->select(['{{customer}}.*', '([[status]]*2) AS [[status2]]'])
                ->where(['name' => 'user3'])->one();
        } else {
            $customer = Customer::find()->select(['*', '([[status]]*2) AS [[status2]]'])
                ->where(['name' => 'user3'])->one();
        }
        $this->assertEquals(3, $customer->id);
        $this->assertEquals(4, $customer->status2);
    }

    public function testStatisticalFind()
    {
        // find count, sum, average, min, max, scalar
        $this->assertEquals(3, Customer::find()->count());
        $this->assertEquals(2, Customer::find()->where('[[id]]=1 OR [[id]]=2')->count());
        $this->assertEquals(6, Customer::find()->sum('[[id]]'));
        $this->assertEquals(2, Customer::find()->average('[[id]]'));
        $this->assertEquals(1, Customer::find()->min('[[id]]'));
        $this->assertEquals(3, Customer::find()->max('[[id]]'));
        $this->assertEquals(3, Customer::find()->select('COUNT(*)')->scalar());
    }

    public function testFindScalar()
    {
        // query scalar
        $customerName = Customer::find()->where(['[[id]]' => 2])->select('[[name]]')->scalar();
        $this->assertEquals('user2', $customerName);
    }

    public function testFindExists()
    {
        $this->assertTrue(Customer::find()->where(['[[id]]' => 2])->exists());
        $this->assertFalse(Customer::find()->where(['[[id]]' => 42])->exists());
        $this->assertTrue(Customer::find()->where(['[[id]]' => 2])->select('[[name]]')->exists());
        $this->assertFalse(Customer::find()->where(['[[id]]' => 42])->select('[[name]]')->exists());
    }

    public function testFindColumn()
    {
        /* @var $this TestCase|ActiveRecordTestTrait */
        $this->assertEquals(['user1', 'user2', 'user3'], Customer::find()->select('[[name]]')->column());
        $this->assertEquals(['user3', 'user2', 'user1'], Customer::find()->orderBy(['[[name]]' => SORT_DESC])->select('[[name]]')->column());
    }

    public function testFindBySql()
    {
        // find one
        $customer = Customer::findBySql('SELECT * FROM {{customer}} ORDER BY [[id]] DESC')->one();
        $this->assertInstanceOf(Customer::className(), $customer);
        $this->assertEquals('user3', $customer->name);

        // find all
        $customers = Customer::findBySql('SELECT * FROM {{customer}}')->all();
        $this->assertCount(3, $customers);

        // find with parameter binding
        $customer = Customer::findBySql('SELECT * FROM {{customer}} WHERE [[id]]=:id', [':id' => 2])->one();
        $this->assertInstanceOf(Customer::className(), $customer);
        $this->assertEquals('user2', $customer->name);
    }

    /**
     * @depends testFindBySql
     *
     * @see https://github.com/yiisoft/yii2/issues/8593
     */
    public function testCountWithFindBySql()
    {
        $query = Customer::findBySql('SELECT * FROM {{customer}}');
        $this->assertEquals(3, $query->count());
        $query = Customer::findBySql('SELECT * FROM {{customer}} WHERE  [[id]]=:id', [':id' => 2]);
        $this->assertEquals(1, $query->count());
    }

    public function testFindLazyViaTable()
    {
        /* @var $order Order */
        $order = Order::findOne(1);
        $this->assertEquals(1, $order->id);
        $this->assertCount(2, $order->books);
        $this->assertEquals(1, $order->items[0]->id);
        $this->assertEquals(2, $order->items[1]->id);

        $order = Order::findOne(2);
        $this->assertEquals(2, $order->id);
        $this->assertCount(0, $order->books);

        $order = Order::find()->where(['id' => 1])->asArray()->one();
        $this->assertInternalType('array', $order);
    }

    public function testFindEagerViaTable()
    {
        $orders = Order::find()->with('books')->orderBy('id')->all();
        $this->assertCount(3, $orders);

        $order = $orders[0];
        $this->assertEquals(1, $order->id);
        $this->assertCount(2, $order->books);
        $this->assertEquals(1, $order->books[0]->id);
        $this->assertEquals(2, $order->books[1]->id);

        $order = $orders[1];
        $this->assertEquals(2, $order->id);
        $this->assertCount(0, $order->books);

        $order = $orders[2];
        $this->assertEquals(3, $order->id);
        $this->assertCount(1, $order->books);
        $this->assertEquals(2, $order->books[0]->id);

        // https://github.com/yiisoft/yii2/issues/1402
        $orders = Order::find()->with('books')->orderBy('id')->asArray()->all();
        $this->assertCount(3, $orders);
        $this->assertInternalType('array', $orders[0]['orderItems'][0]);

        $order = $orders[0];
        $this->assertInternalType('array', $order);
        $this->assertEquals(1, $order['id']);
        $this->assertCount(2, $order['books']);
        $this->assertEquals(1, $order['books'][0]['id']);
        $this->assertEquals(2, $order['books'][1]['id']);
    }

    // deeply nested table relation
    public function testDeeplyNestedTableRelation()
    {
        /* @var $customer Customer */
        $customer = Customer::findOne(1);
        $this->assertNotNull($customer);

        $items = $customer->orderItems;

        $this->assertCount(2, $items);
        $this->assertInstanceOf(Item::className(), $items[0]);
        $this->assertInstanceOf(Item::className(), $items[1]);
        $this->assertEquals(1, $items[0]->id);
        $this->assertEquals(2, $items[1]->id);
    }

    /**
     * @see https://github.com/yiisoft/yii2/issues/5341
     *
     * Issue:     Plan     1 -- * Account * -- * User
     * Our Tests: Category 1 -- * Item    * -- * Order
     */
    public function testDeeplyNestedTableRelation2()
    {
        /* @var $category Category */
        $category = Category::findOne(1);
        $this->assertNotNull($category);
        $orders = $category->orders;
        $this->assertCount(2, $orders);
        $this->assertInstanceOf(Order::className(), $orders[0]);
        $this->assertInstanceOf(Order::className(), $orders[1]);
        $ids = [$orders[0]->id, $orders[1]->id];
        sort($ids);
        $this->assertEquals([1, 3], $ids);

        $category = Category::findOne(2);
        $this->assertNotNull($category);
        $orders = $category->orders;
        $this->assertCount(1, $orders);
        $this->assertInstanceOf(Order::className(), $orders[0]);
        $this->assertEquals(2, $orders[0]->id);
    }

    public function testStoreNull()
    {
        $record = new NullValues();
        $this->assertNull($record->var1);
        $this->assertNull($record->var2);
        $this->assertNull($record->var3);
        $this->assertNull($record->stringcol);

        $record->var1 = 123;
        $record->var2 = 456;
        $record->var3 = 789;
        $record->stringcol = 'hello!';

        $record->save(false);
        $this->assertTrue($record->refresh());

        $this->assertEquals(123, $record->var1);
        $this->assertEquals(456, $record->var2);
        $this->assertEquals(789, $record->var3);
        $this->assertEquals('hello!', $record->stringcol);

        $record->var1 = null;
        $record->var2 = null;
        $record->var3 = null;
        $record->stringcol = null;

        $record->save(false);
        $this->assertTrue($record->refresh());

        $this->assertNull($record->var1);
        $this->assertNull($record->var2);
        $this->assertNull($record->var3);
        $this->assertNull($record->stringcol);

        $record->var1 = 0;
        $record->var2 = 0;
        $record->var3 = 0;
        $record->stringcol = '';

        $record->save(false);
        $this->assertTrue($record->refresh());

        $this->assertEquals(0, $record->var1);
        $this->assertEquals(0, $record->var2);
        $this->assertEquals(0, $record->var3);
        $this->assertEquals('', $record->stringcol);
    }

    public function testStoreEmpty()
    {
        $record = new NullValues();

        // this is to simulate empty html form submission
        $record->var1 = '';
        $record->var2 = '';
        $record->var3 = '';
        $record->stringcol = '';

        $record->save(false);
        $this->assertTrue($record->refresh());

        // https://github.com/yiisoft/yii2/commit/34945b0b69011bc7cab684c7f7095d837892a0d4#commitcomment-4458225
        $this->assertSame($record->var1, $record->var2);
        $this->assertSame($record->var2, $record->var3);
    }

    public function testIsPrimaryKey()
    {
        $this->assertFalse(Customer::isPrimaryKey([]));
        $this->assertTrue(Customer::isPrimaryKey(['id']));
        $this->assertFalse(Customer::isPrimaryKey(['id', 'name']));
        $this->assertFalse(Customer::isPrimaryKey(['name']));
        $this->assertFalse(Customer::isPrimaryKey(['name', 'email']));

        $this->assertFalse(OrderItem::isPrimaryKey([]));
        $this->assertFalse(OrderItem::isPrimaryKey(['order_id']));
        $this->assertFalse(OrderItem::isPrimaryKey(['item_id']));
        $this->assertFalse(OrderItem::isPrimaryKey(['quantity']));
        $this->assertFalse(OrderItem::isPrimaryKey(['quantity', 'subtotal']));
        $this->assertTrue(OrderItem::isPrimaryKey(['order_id', 'item_id']));
        $this->assertFalse(OrderItem::isPrimaryKey(['order_id', 'item_id', 'quantity']));
    }

    public function testJoinWith()
    {
        // left join and eager loading
        $orders = Order::find()->joinWith('customer')->orderBy('customer.id DESC, order.id')->all();
        $this->assertCount(3, $orders);
        $this->assertEquals(2, $orders[0]->id);
        $this->assertEquals(3, $orders[1]->id);
        $this->assertEquals(1, $orders[2]->id);
        $this->assertTrue($orders[0]->isRelationPopulated('customer'));
        $this->assertTrue($orders[1]->isRelationPopulated('customer'));
        $this->assertTrue($orders[2]->isRelationPopulated('customer'));

        // inner join filtering and eager loading
        $orders = Order::find()->innerJoinWith([
            'customer' => function ($query) {
                $query->where('{{customer}}.[[id]]=2');
            },
        ])->orderBy('order.id')->all();
        $this->assertCount(2, $orders);
        $this->assertEquals(2, $orders[0]->id);
        $this->assertEquals(3, $orders[1]->id);
        $this->assertTrue($orders[0]->isRelationPopulated('customer'));
        $this->assertTrue($orders[1]->isRelationPopulated('customer'));

        // inner join filtering, eager loading, conditions on both primary and relation
        $orders = Order::find()->innerJoinWith([
            'customer' => function ($query) {
                $query->where(['customer.id' => 2]);
            },
        ])->where(['order.id' => [1, 2]])->orderBy('order.id')->all();
        $this->assertCount(1, $orders);
        $this->assertEquals(2, $orders[0]->id);
        $this->assertTrue($orders[0]->isRelationPopulated('customer'));

        // inner join filtering without eager loading
        $orders = Order::find()->innerJoinWith([
            'customer' => function ($query) {
                $query->where('{{customer}}.[[id]]=2');
            },
        ], false)->orderBy('order.id')->all();
        $this->assertCount(2, $orders);
        $this->assertEquals(2, $orders[0]->id);
        $this->assertEquals(3, $orders[1]->id);
        $this->assertFalse($orders[0]->isRelationPopulated('customer'));
        $this->assertFalse($orders[1]->isRelationPopulated('customer'));

        // inner join filtering without eager loading, conditions on both primary and relation
        $orders = Order::find()->innerJoinWith([
            'customer' => function ($query) {
                $query->where(['customer.id' => 2]);
            },
        ], false)->where(['order.id' => [1, 2]])->orderBy('order.id')->all();
        $this->assertCount(1, $orders);
        $this->assertEquals(2, $orders[0]->id);
        $this->assertFalse($orders[0]->isRelationPopulated('customer'));

        // join with via-relation
        $orders = Order::find()->innerJoinWith('books')->orderBy('order.id')->all();
        $this->assertCount(2, $orders);
        $this->assertEquals(1, $orders[0]->id);
        $this->assertEquals(3, $orders[1]->id);
        $this->assertTrue($orders[0]->isRelationPopulated('books'));
        $this->assertTrue($orders[1]->isRelationPopulated('books'));
        $this->assertCount(2, $orders[0]->books);
        $this->assertCount(1, $orders[1]->books);

        // join with sub-relation
        $orders = Order::find()->innerJoinWith([
            'items' => function ($q) {
                $q->orderBy('item.id');
            },
            'items.category' => function ($q) {
                $q->where('{{category}}.[[id]] = 2');
            },
        ])->orderBy('order.id')->all();
        $this->assertCount(1, $orders);
        $this->assertTrue($orders[0]->isRelationPopulated('items'));
        $this->assertEquals(2, $orders[0]->id);
        $this->assertCount(3, $orders[0]->items);
        $this->assertTrue($orders[0]->items[0]->isRelationPopulated('category'));
        $this->assertEquals(2, $orders[0]->items[0]->category->id);

        // join with table alias
        $orders = Order::find()->joinWith([
            'customer' => function ($q) {
                $q->from('customer c');
            },
        ])->orderBy('c.id DESC, order.id')->all();
        $this->assertCount(3, $orders);
        $this->assertEquals(2, $orders[0]->id);
        $this->assertEquals(3, $orders[1]->id);
        $this->assertEquals(1, $orders[2]->id);
        $this->assertTrue($orders[0]->isRelationPopulated('customer'));
        $this->assertTrue($orders[1]->isRelationPopulated('customer'));
        $this->assertTrue($orders[2]->isRelationPopulated('customer'));

        // join with table alias
        $orders = Order::find()->joinWith('customer as c')->orderBy('c.id DESC, order.id')->all();
        $this->assertCount(3, $orders);
        $this->assertEquals(2, $orders[0]->id);
        $this->assertEquals(3, $orders[1]->id);
        $this->assertEquals(1, $orders[2]->id);
        $this->assertTrue($orders[0]->isRelationPopulated('customer'));
        $this->assertTrue($orders[1]->isRelationPopulated('customer'));
        $this->assertTrue($orders[2]->isRelationPopulated('customer'));

        // join with table alias sub-relation
        $orders = Order::find()->innerJoinWith([
            'items as t' => function ($q) {
                $q->orderBy('t.id');
            },
            'items.category as c' => function ($q) {
                $q->where('{{c}}.[[id]] = 2');
            },
        ])->orderBy('order.id')->all();
        $this->assertCount(1, $orders);
        $this->assertTrue($orders[0]->isRelationPopulated('items'));
        $this->assertEquals(2, $orders[0]->id);
        $this->assertCount(3, $orders[0]->items);
        $this->assertTrue($orders[0]->items[0]->isRelationPopulated('category'));
        $this->assertEquals(2, $orders[0]->items[0]->category->id);

        // join with ON condition
        $orders = Order::find()->joinWith('books2')->orderBy('order.id')->all();
        $this->assertCount(3, $orders);
        $this->assertEquals(1, $orders[0]->id);
        $this->assertEquals(2, $orders[1]->id);
        $this->assertEquals(3, $orders[2]->id);
        $this->assertTrue($orders[0]->isRelationPopulated('books2'));
        $this->assertTrue($orders[1]->isRelationPopulated('books2'));
        $this->assertTrue($orders[2]->isRelationPopulated('books2'));
        $this->assertCount(2, $orders[0]->books2);
        $this->assertCount(0, $orders[1]->books2);
        $this->assertCount(1, $orders[2]->books2);

        // lazy loading with ON condition
        $order = Order::findOne(1);
        $this->assertCount(2, $order->books2);
        $order = Order::findOne(2);
        $this->assertCount(0, $order->books2);
        $order = Order::findOne(3);
        $this->assertCount(1, $order->books2);

        // eager loading with ON condition
        $orders = Order::find()->with('books2')->all();
        $this->assertCount(3, $orders);
        $this->assertEquals(1, $orders[0]->id);
        $this->assertEquals(2, $orders[1]->id);
        $this->assertEquals(3, $orders[2]->id);
        $this->assertTrue($orders[0]->isRelationPopulated('books2'));
        $this->assertTrue($orders[1]->isRelationPopulated('books2'));
        $this->assertTrue($orders[2]->isRelationPopulated('books2'));
        $this->assertCount(2, $orders[0]->books2);
        $this->assertCount(0, $orders[1]->books2);
        $this->assertCount(1, $orders[2]->books2);

        // join with count and query
        $query = Order::find()->joinWith('customer');
        $count = $query->count();
        $this->assertEquals(3, $count);
        $orders = $query->all();
        $this->assertCount(3, $orders);

        // https://github.com/yiisoft/yii2/issues/2880
        $query = Order::findOne(1);
        $customer = $query->getCustomer()
            ->joinWith([
                'orders' => function ($q) {
                    $q->orderBy([]);
                },
            ])
            ->one();
        $this->assertEquals(1, $customer->id);
        $order = Order::find()->joinWith([
            'items' => function ($q) {
                $q->from(['items' => 'item'])
                    ->orderBy('items.id');
            },
        ])->orderBy('order.id')->one();

        // join with sub-relation called inside Closure
        $orders = Order::find()
            ->joinWith([
                'items' => function ($q) {
                    $q->orderBy('item.id');
                    $q->joinWith([
                        'category' => function ($q) {
                            $q->where('{{category}}.[[id]] = 2');
                        },
                    ]);
                },
            ])
            ->orderBy('order.id')
            ->all();
        $this->assertCount(1, $orders);
        $this->assertTrue($orders[0]->isRelationPopulated('items'));
        $this->assertEquals(2, $orders[0]->id);
        $this->assertCount(3, $orders[0]->items);
        $this->assertTrue($orders[0]->items[0]->isRelationPopulated('category'));
        $this->assertEquals(2, $orders[0]->items[0]->category->id);
    }

    /**
     * @depends testJoinWith
     */
    public function testJoinWithAndScope()
    {
        // hasOne inner join
        $customers = Customer::find()->active()->innerJoinWith('profile')->orderBy('customer.id')->all();
        $this->assertCount(1, $customers);
        $this->assertEquals(1, $customers[0]->id);
        $this->assertTrue($customers[0]->isRelationPopulated('profile'));

        // hasOne outer join
        $customers = Customer::find()->active()->joinWith('profile')->orderBy('customer.id')->all();
        $this->assertCount(2, $customers);
        $this->assertEquals(1, $customers[0]->id);
        $this->assertEquals(2, $customers[1]->id);
        $this->assertTrue($customers[0]->isRelationPopulated('profile'));
        $this->assertTrue($customers[1]->isRelationPopulated('profile'));
        $this->assertInstanceOf(Profile::className(), $customers[0]->profile);
        $this->assertNull($customers[1]->profile);

        // hasMany
        $customers = Customer::find()->active()->joinWith([
            'orders' => function ($q) {
                $q->orderBy('order.id');
            },
        ])->orderBy('customer.id DESC, order.id')->all();
        $this->assertCount(2, $customers);
        $this->assertEquals(2, $customers[0]->id);
        $this->assertEquals(1, $customers[1]->id);
        $this->assertTrue($customers[0]->isRelationPopulated('orders'));
        $this->assertTrue($customers[1]->isRelationPopulated('orders'));
    }

    /**
     * This query will do the same join twice, ensure duplicated JOIN gets removed.
     *
     * @see https://github.com/yiisoft/yii2/pull/2650
     */
    public function testJoinWithVia()
    {
        Order::getDb()->getQueryBuilder()->separator = "\n";
        $rows = Order::find()->joinWith('itemsInOrder1')->joinWith([
            'items' => function ($q) {
                $q->orderBy('item.id');
            },
        ])->all();
        $this->assertNotEmpty($rows);
    }

    public function aliasMethodProvider()
    {
        return [
            ['explicit'], // c
//            ['querysyntax'], // {{@customer}}
//            ['applyAlias'], // $query->applyAlias('customer', 'id') // _aliases are currently not being populated
            // later getRelationAlias() could be added
        ];
    }

    /**
     * Tests the alias syntax for joinWith: 'alias' => 'relation'.
     * @dataProvider aliasMethodProvider
     * @param string $aliasMethod whether alias is specified explicitly or using the query syntax {{@tablename}}
     */
    public function testJoinWithAlias($aliasMethod)
    {
        // left join and eager loading
        /** @var ActiveQuery $query */
        $query = Order::find()->joinWith(['customer c']);
        if ($aliasMethod === 'explicit') {
            $orders = $query->orderBy('c.id DESC, order.id')->all();
        } elseif ($aliasMethod === 'querysyntax') {
            $orders = $query->orderBy('{{@customer}}.id DESC, {{@order}}.id')->all();
        } elseif ($aliasMethod === 'applyAlias') {
            $orders = $query->orderBy($query->applyAlias('customer', 'id') . ' DESC,' . $query->applyAlias('order', 'id'))->all();
        }
        $this->assertCount(3, $orders);
        $this->assertEquals(2, $orders[0]->id);
        $this->assertEquals(3, $orders[1]->id);
        $this->assertEquals(1, $orders[2]->id);
        $this->assertTrue($orders[0]->isRelationPopulated('customer'));
        $this->assertTrue($orders[1]->isRelationPopulated('customer'));
        $this->assertTrue($orders[2]->isRelationPopulated('customer'));

        // inner join filtering and eager loading
        $query = Order::find()->innerJoinWith(['customer c']);
        if ($aliasMethod === 'explicit') {
            $orders = $query->where('{{c}}.[[id]]=2')->orderBy('order.id')->all();
        } elseif ($aliasMethod === 'querysyntax') {
            $orders = $query->where('{{@customer}}.[[id]]=2')->orderBy('{{@order}}.id')->all();
        } elseif ($aliasMethod === 'applyAlias') {
            $orders = $query->where([$query->applyAlias('customer', 'id') => 2])->orderBy($query->applyAlias('order', 'id'))->all();
        }
        $this->assertCount(2, $orders);
        $this->assertEquals(2, $orders[0]->id);
        $this->assertEquals(3, $orders[1]->id);
        $this->assertTrue($orders[0]->isRelationPopulated('customer'));
        $this->assertTrue($orders[1]->isRelationPopulated('customer'));

        // inner join filtering without eager loading
        $query = Order::find()->innerJoinWith(['customer c'], false);
        if ($aliasMethod === 'explicit') {
            $orders = $query->where('{{c}}.[[id]]=2')->orderBy('order.id')->all();
        } elseif ($aliasMethod === 'querysyntax') {
            $orders = $query->where('{{@customer}}.[[id]]=2')->orderBy('{{@order}}.id')->all();
        } elseif ($aliasMethod === 'applyAlias') {
            $orders = $query->where([$query->applyAlias('customer', 'id') => 2])->orderBy($query->applyAlias('order', 'id'))->all();
        }
        $this->assertCount(2, $orders);
        $this->assertEquals(2, $orders[0]->id);
        $this->assertEquals(3, $orders[1]->id);
        $this->assertFalse($orders[0]->isRelationPopulated('customer'));
        $this->assertFalse($orders[1]->isRelationPopulated('customer'));

        // join with via-relation
        $query = Order::find()->innerJoinWith(['books b']);
        if ($aliasMethod === 'explicit') {
            $orders = $query->where(['b.name' => 'Yii 1.1 Application Development Cookbook'])->orderBy('order.id')->all();
        } elseif ($aliasMethod === 'querysyntax') {
            $orders = $query->where(['{{@item}}.name' => 'Yii 1.1 Application Development Cookbook'])->orderBy('{{@order}}.id')->all();
        } elseif ($aliasMethod === 'applyAlias') {
            $orders = $query->where([$query->applyAlias('book', 'name') => 'Yii 1.1 Application Development Cookbook'])->orderBy($query->applyAlias('order', 'id'))->all();
        }
        $this->assertCount(2, $orders);
        $this->assertEquals(1, $orders[0]->id);
        $this->assertEquals(3, $orders[1]->id);
        $this->assertTrue($orders[0]->isRelationPopulated('books'));
        $this->assertTrue($orders[1]->isRelationPopulated('books'));
        $this->assertCount(2, $orders[0]->books);
        $this->assertCount(1, $orders[1]->books);

        // joining sub relations
        $query = Order::find()->innerJoinWith([
            'items i' => function ($q) use ($aliasMethod) {
                /* @var $q ActiveQuery */
                if ($aliasMethod === 'explicit') {
                    $q->orderBy('{{i}}.[[id]]');
                } elseif ($aliasMethod === 'querysyntax') {
                    $q->orderBy('{{@item}}.id');
                } elseif ($aliasMethod === 'applyAlias') {
                    $q->orderBy($q->applyAlias('item', 'id'));
                }
            },
            'items.category c' => function ($q) use ($aliasMethod) {
                /* @var $q ActiveQuery */
                if ($aliasMethod === 'explicit') {
                    $q->where('{{c}}.[[id]] = 2');
                } elseif ($aliasMethod === 'querysyntax') {
                    $q->where('{{@category}}.[[id]] = 2');
                } elseif ($aliasMethod === 'applyAlias') {
                    $q->where([$q->applyAlias('category', 'id') => 2]);
                }
            },
        ]);
        if ($aliasMethod === 'explicit') {
            $orders = $query->orderBy('{{i}}.id')->all();
        } elseif ($aliasMethod === 'querysyntax') {
            $orders = $query->orderBy('{{@item}}.id')->all();
        } elseif ($aliasMethod === 'applyAlias') {
            $orders = $query->orderBy($query->applyAlias('item', 'id'))->all();
        }
        $this->assertCount(1, $orders);
        $this->assertTrue($orders[0]->isRelationPopulated('items'));
        $this->assertEquals(2, $orders[0]->id);
        $this->assertCount(3, $orders[0]->items);
        $this->assertTrue($orders[0]->items[0]->isRelationPopulated('category'));
        $this->assertEquals(2, $orders[0]->items[0]->category->id);

        // join with ON condition
        if ($aliasMethod === 'explicit' || $aliasMethod === 'querysyntax') {
            $relationName = 'books' . ucfirst($aliasMethod);
            $orders = Order::find()->joinWith(["$relationName b"])->orderBy('order.id')->all();
            $this->assertCount(3, $orders);
            $this->assertEquals(1, $orders[0]->id);
            $this->assertEquals(2, $orders[1]->id);
            $this->assertEquals(3, $orders[2]->id);
            $this->assertTrue($orders[0]->isRelationPopulated($relationName));
            $this->assertTrue($orders[1]->isRelationPopulated($relationName));
            $this->assertTrue($orders[2]->isRelationPopulated($relationName));
            $this->assertCount(2, $orders[0]->$relationName);
            $this->assertCount(0, $orders[1]->$relationName);
            $this->assertCount(1, $orders[2]->$relationName);
        }

        // join with ON condition and alias in relation definition
        if ($aliasMethod === 'explicit' || $aliasMethod === 'querysyntax') {
            $relationName = 'books' . ucfirst($aliasMethod) . 'A';
            $orders = Order::find()->joinWith(["$relationName"])->orderBy('order.id')->all();
            $this->assertCount(3, $orders);
            $this->assertEquals(1, $orders[0]->id);
            $this->assertEquals(2, $orders[1]->id);
            $this->assertEquals(3, $orders[2]->id);
            $this->assertTrue($orders[0]->isRelationPopulated($relationName));
            $this->assertTrue($orders[1]->isRelationPopulated($relationName));
            $this->assertTrue($orders[2]->isRelationPopulated($relationName));
            $this->assertCount(2, $orders[0]->$relationName);
            $this->assertCount(0, $orders[1]->$relationName);
            $this->assertCount(1, $orders[2]->$relationName);
        }

        // join with count and query
        /** @var $query ActiveQuery */
        $query = Order::find()->joinWith(['customer c']);
        if ($aliasMethod === 'explicit') {
            $count = $query->count('c.id');
        } elseif ($aliasMethod === 'querysyntax') {
            $count = $query->count('{{@customer}}.id');
        } elseif ($aliasMethod === 'applyAlias') {
            $count = $query->count($query->applyAlias('customer', 'id'));
        }
        $this->assertEquals(3, $count);
        $orders = $query->all();
        $this->assertCount(3, $orders);

        // relational query
        /** @var $order Order */
        $order = Order::findOne(1);
        $customerQuery = $order->getCustomer()->innerJoinWith(['orders o'], false);
        if ($aliasMethod === 'explicit') {
            $customer = $customerQuery->where(['o.id' => 1])->one();
        } elseif ($aliasMethod === 'querysyntax') {
            $customer = $customerQuery->where(['{{@order}}.id' => 1])->one();
        } elseif ($aliasMethod === 'applyAlias') {
            $customer = $customerQuery->where([$query->applyAlias('order', 'id') => 1])->one();
        }
        $this->assertNotNull($customer);
        $this->assertEquals(1, $customer->id);

        // join with sub-relation called inside Closure
        $orders = Order::find()->joinWith([
            'items' => function ($q) use ($aliasMethod) {
                /* @var $q ActiveQuery */
                $q->orderBy('item.id');
                $q->joinWith(['category c']);
                if ($aliasMethod === 'explicit') {
                    $q->where('{{c}}.[[id]] = 2');
                } elseif ($aliasMethod === 'querysyntax') {
                    $q->where('{{@category}}.[[id]] = 2');
                } elseif ($aliasMethod === 'applyAlias') {
                    $q->where([$q->applyAlias('category', 'id') => 2]);
                }
            },
        ])->orderBy('order.id')->all();
        $this->assertCount(1, $orders);
        $this->assertTrue($orders[0]->isRelationPopulated('items'));
        $this->assertEquals(2, $orders[0]->id);
        $this->assertCount(3, $orders[0]->items);
        $this->assertTrue($orders[0]->items[0]->isRelationPopulated('category'));
        $this->assertEquals(2, $orders[0]->items[0]->category->id);
    }

    public function testJoinWithSameTable()
    {
        // join with the same table but different aliases
        // alias is defined in the relation definition
        // without eager loading
        $query = Order::find()
            ->joinWith('bookItems', false)
            ->joinWith('movieItems', false)
            ->where(['movies.name' => 'Toy Story']);
        $orders = $query->all();
        $this->assertCount(1, $orders, $query->createCommand()->rawSql . print_r($orders, true));
        $this->assertEquals(2, $orders[0]->id);
        $this->assertFalse($orders[0]->isRelationPopulated('bookItems'));
        $this->assertFalse($orders[0]->isRelationPopulated('movieItems'));
        // with eager loading
        $query = Order::find()
            ->joinWith('bookItems', true)
            ->joinWith('movieItems', true)
            ->where(['movies.name' => 'Toy Story']);
        $orders = $query->all();
        $this->assertCount(1, $orders, $query->createCommand()->rawSql . print_r($orders, true));
        $this->assertEquals(2, $orders[0]->id);
        $this->assertTrue($orders[0]->isRelationPopulated('bookItems'));
        $this->assertTrue($orders[0]->isRelationPopulated('movieItems'));
        $this->assertCount(0, $orders[0]->bookItems);
        $this->assertCount(3, $orders[0]->movieItems);

        // join with the same table but different aliases
        // alias is defined in the call to joinWith()
        // without eager loading
        $query = Order::find()
            ->joinWith([
                'itemsIndexed books' => function ($q) {
                    $q->onCondition('books.category_id = 1');
                },
            ], false)
            ->joinWith([
                'itemsIndexed movies' => function ($q) {
                    $q->onCondition('movies.category_id = 2');
                },
            ], false)
            ->where(['movies.name' => 'Toy Story']);
        $orders = $query->all();
        $this->assertCount(1, $orders, $query->createCommand()->rawSql . print_r($orders, true));
        $this->assertEquals(2, $orders[0]->id);
        $this->assertFalse($orders[0]->isRelationPopulated('itemsIndexed'));
        // with eager loading, only for one relation as it would be overwritten otherwise.
        $query = Order::find()
            ->joinWith([
                'itemsIndexed books' => function ($q) {
                    $q->onCondition('books.category_id = 1');
                },
            ], false)
            ->joinWith([
                'itemsIndexed movies' => function ($q) {
                    $q->onCondition('movies.category_id = 2');
                },
            ], true)
            ->where(['movies.name' => 'Toy Story']);
        $orders = $query->all();
        $this->assertCount(1, $orders, $query->createCommand()->rawSql . print_r($orders, true));
        $this->assertEquals(2, $orders[0]->id);
        $this->assertTrue($orders[0]->isRelationPopulated('itemsIndexed'));
        $this->assertCount(3, $orders[0]->itemsIndexed);
        // with eager loading, and the other relation
        $query = Order::find()
            ->joinWith([
                'itemsIndexed books' => function ($q) {
                    $q->onCondition('books.category_id = 1');
                },
            ], true)
            ->joinWith([
                'itemsIndexed movies' => function ($q) {
                    $q->onCondition('movies.category_id = 2');
                },
            ], false)
            ->where(['movies.name' => 'Toy Story']);
        $orders = $query->all();
        $this->assertCount(1, $orders, $query->createCommand()->rawSql . print_r($orders, true));
        $this->assertEquals(2, $orders[0]->id);
        $this->assertTrue($orders[0]->isRelationPopulated('itemsIndexed'));
        $this->assertCount(0, $orders[0]->itemsIndexed);
    }

    /**
     * @see https://github.com/yiisoft/yii2/issues/10201
     * @see https://github.com/yiisoft/yii2/issues/9047
     */
    public function testFindCompositeRelationWithJoin()
    {
        /* @var $orderItem OrderItem */
        $orderItem = OrderItem::findOne([1, 1]);

        $orderItemNoJoin = $orderItem->orderItemCompositeNoJoin;
        $this->assertInstanceOf('yiiunit\data\ar\OrderItem', $orderItemNoJoin);

        $orderItemWithJoin = $orderItem->orderItemCompositeWithJoin;
        $this->assertInstanceOf('yiiunit\data\ar\OrderItem', $orderItemWithJoin);
    }

    public function testFindSimpleRelationWithJoin()
    {
        /* @var $order Order */
        $order = Order::findOne(1);

        $customerNoJoin = $order->customer;
        $this->assertInstanceOf('yiiunit\data\ar\Customer', $customerNoJoin);

        $customerWithJoin = $order->customerJoinedWithProfile;
        $this->assertInstanceOf('yiiunit\data\ar\Customer', $customerWithJoin);

        $customerWithJoinIndexOrdered = $order->customerJoinedWithProfileIndexOrdered;
        $this->assertInternalType('array', $customerWithJoinIndexOrdered);
        $this->assertArrayHasKey('user1', $customerWithJoinIndexOrdered);
        $this->assertInstanceOf('yiiunit\data\ar\Customer', $customerWithJoinIndexOrdered['user1']);
    }

    public function tableNameProvider()
    {
        return [
            ['order', 'order_item'],
            ['order', '{{%order_item}}'],
            ['{{%order}}', 'order_item'],
            ['{{%order}}', '{{%order_item}}'],
        ];
    }

    /**
     * Test whether conditions are quoted correctly in conditions where joinWith is used.
     * @see https://github.com/yiisoft/yii2/issues/11088
     * @dataProvider tableNameProvider
     * @param string $orderTableName
     * @param string $orderItemTableName
     */
    public function testRelationWhereParams($orderTableName, $orderItemTableName)
    {
        Order::$tableName = $orderTableName;
        OrderItem::$tableName = $orderItemTableName;

        /** @var $order Order */
        $order = Order::findOne(1);
        $itemsSQL = $order->getOrderitems()->createCommand()->rawSql;
        $expectedSQL = $this->replaceQuotes('SELECT * FROM [[order_item]] WHERE [[order_id]]=1');
        $this->assertEquals($expectedSQL, $itemsSQL);

        $order = Order::findOne(1);
        $itemsSQL = $order->getOrderItems()->joinWith('item')->createCommand()->rawSql;
        $expectedSQL = $this->replaceQuotes('SELECT [[order_item]].* FROM [[order_item]] LEFT JOIN [[item]] ON [[order_item]].[[item_id]] = [[item]].[[id]] WHERE [[order_item]].[[order_id]]=1');
        $this->assertEquals($expectedSQL, $itemsSQL);

        Order::$tableName = null;
        OrderItem::$tableName = null;
    }

    public function testAlias()
    {
        $query = Order::find();
        $this->assertNull($query->from);

        $query = Order::find()->alias('o');
        $this->assertEquals(['o' => Order::tableName()], $query->from);

        $query = Order::find()->alias('o')->alias('ord');
        $this->assertEquals(['ord' => Order::tableName()], $query->from);

        $query = Order::find()->from([
            'users',
            'o' => Order::tableName(),
        ])->alias('ord');
        $this->assertEquals([
            'users',
            'ord' => Order::tableName(),
        ], $query->from);
    }

    public function testInverseOf()
    {
        // eager loading: find one and all
        $customer = Customer::find()->with('orders2')->where(['id' => 1])->one();
        $this->assertSame($customer->orders2[0]->customer2, $customer);
        $customers = Customer::find()->with('orders2')->where(['id' => [1, 3]])->all();
        $this->assertSame($customers[0]->orders2[0]->customer2, $customers[0]);
        $this->assertEmpty($customers[1]->orders2);
        // lazy loading
        $customer = Customer::findOne(2);
        $orders = $customer->orders2;
        $this->assertCount(2, $orders);
        $this->assertSame($customer->orders2[0]->customer2, $customer);
        $this->assertSame($customer->orders2[1]->customer2, $customer);
        // ad-hoc lazy loading
        $customer = Customer::findOne(2);
        $orders = $customer->getOrders2()->all();
        $this->assertCount(2, $orders);
        $this->assertTrue($orders[0]->isRelationPopulated('customer2'), 'inverse relation did not populate the relation');
        $this->assertTrue($orders[1]->isRelationPopulated('customer2'), 'inverse relation did not populate the relation');
        $this->assertSame($orders[0]->customer2, $customer);
        $this->assertSame($orders[1]->customer2, $customer);

        // the other way around
        $customer = Customer::find()->with('orders2')->where(['id' => 1])->asArray()->one();
        $this->assertSame($customer['orders2'][0]['customer2']['id'], $customer['id']);
        $customers = Customer::find()->with('orders2')->where(['id' => [1, 3]])->asArray()->all();
        $this->assertSame($customer['orders2'][0]['customer2']['id'], $customers[0]['id']);
        $this->assertEmpty($customers[1]['orders2']);

        $orders = Order::find()->with('customer2')->where(['id' => 1])->all();
        $this->assertSame($orders[0]->customer2->orders2, [$orders[0]]);
        $order = Order::find()->with('customer2')->where(['id' => 1])->one();
        $this->assertSame($order->customer2->orders2, [$order]);

        $orders = Order::find()->with('customer2')->where(['id' => 1])->asArray()->all();
        $this->assertSame($orders[0]['customer2']['orders2'][0]['id'], $orders[0]['id']);
        $order = Order::find()->with('customer2')->where(['id' => 1])->asArray()->one();
        $this->assertSame($order['customer2']['orders2'][0]['id'], $orders[0]['id']);

        $orders = Order::find()->with('customer2')->where(['id' => [1, 3]])->all();
        $this->assertSame($orders[0]->customer2->orders2, [$orders[0]]);
        $this->assertSame($orders[1]->customer2->orders2, [$orders[1]]);

        $orders = Order::find()->with('customer2')->where(['id' => [2, 3]])->orderBy('id')->all();
        $this->assertSame($orders[0]->customer2->orders2, $orders);
        $this->assertSame($orders[1]->customer2->orders2, $orders);

        $orders = Order::find()->with('customer2')->where(['id' => [2, 3]])->orderBy('id')->asArray()->all();
        $this->assertSame($orders[0]['customer2']['orders2'][0]['id'], $orders[0]['id']);
        $this->assertSame($orders[0]['customer2']['orders2'][1]['id'], $orders[1]['id']);
        $this->assertSame($orders[1]['customer2']['orders2'][0]['id'], $orders[0]['id']);
        $this->assertSame($orders[1]['customer2']['orders2'][1]['id'], $orders[1]['id']);
    }

    public function testInverseOfDynamic()
    {
        $customer = Customer::findOne(1);

        // request the inverseOf relation without explicitly (eagerly) loading it
        $orders2 = $customer->getOrders2()->all();
        $this->assertSame($customer, $orders2[0]->customer2);

        $orders2 = $customer->getOrders2()->one();
        $this->assertSame($customer, $orders2->customer2);

        // request the inverseOf relation while also explicitly eager loading it (while possible, this is of course redundant)
        $orders2 = $customer->getOrders2()->with('customer2')->all();
        $this->assertSame($customer, $orders2[0]->customer2);

        $orders2 = $customer->getOrders2()->with('customer2')->one();
        $this->assertSame($customer, $orders2->customer2);

        // request the inverseOf relation as array
        $orders2 = $customer->getOrders2()->asArray()->all();
        $this->assertEquals($customer['id'], $orders2[0]['customer2']['id']);

        $orders2 = $customer->getOrders2()->asArray()->one();
        $this->assertEquals($customer['id'], $orders2['customer2']['id']);
    }

    public function testDefaultValues()
    {
        $model = new Type();
        $model->loadDefaultValues();
        $this->assertEquals(1, $model->int_col2);
        $this->assertEquals('something', $model->char_col2);
        $this->assertEquals(1.23, $model->float_col2);
        $this->assertEquals(33.22, $model->numeric_col);
        $this->assertEquals(true, $model->bool_col2);

        if ($this instanceof CubridActiveRecordTest) {
            // cubrid has non-standard timestamp representation
            $this->assertEquals('12:00:00 AM 01/01/2002', $model->time);
        } else {
            $this->assertEquals('2002-01-01 00:00:00', $model->time);
        }

        $model = new Type();
        $model->char_col2 = 'not something';

        $model->loadDefaultValues();
        $this->assertEquals('not something', $model->char_col2);

        $model = new Type();
        $model->char_col2 = 'not something';

        $model->loadDefaultValues(false);
        $this->assertEquals('something', $model->char_col2);
    }

    public function testUnlinkAllViaTable()
    {
        /* @var $orderClass \yii\db\ActiveRecordInterface */
        $orderClass = $this->getOrderClass();
        /* @var $orderItemClass \yii\db\ActiveRecordInterface */
        $orderItemClass = $this->getOrderItemClass();
        /* @var $itemClass \yii\db\ActiveRecordInterface */
        $itemClass = $this->getItemClass();
        /* @var $orderItemsWithNullFKClass \yii\db\ActiveRecordInterface */
        $orderItemsWithNullFKClass = $this->getOrderItemWithNullFKmClass();

        // via table with delete
        /* @var $order  Order */
        $order = $orderClass::findOne(1);
        $this->assertCount(2, $order->booksViaTable);
        $orderItemCount = $orderItemClass::find()->count();
        $this->assertEquals(5, $itemClass::find()->count());
        $order->unlinkAll('booksViaTable', true);
        $this->afterSave();
        $this->assertEquals(5, $itemClass::find()->count());
        $this->assertEquals($orderItemCount - 2, $orderItemClass::find()->count());
        $this->assertCount(0, $order->booksViaTable);

        // via table without delete
        $this->assertCount(2, $order->booksWithNullFKViaTable);
        $orderItemCount = $orderItemsWithNullFKClass::find()->count();
        $this->assertEquals(5, $itemClass::find()->count());
        $order->unlinkAll('booksWithNullFKViaTable', false);
        $this->assertCount(0, $order->booksWithNullFKViaTable);
        $this->assertEquals(2, $orderItemsWithNullFKClass::find()->where(['AND', ['item_id' => [1, 2]], ['order_id' => null]])->count());
        $this->assertEquals($orderItemCount, $orderItemsWithNullFKClass::find()->count());
        $this->assertEquals(5, $itemClass::find()->count());
    }

    public function testCastValues()
    {
        $model = new Type();
        $model->int_col = 123;
        $model->int_col2 = 456;
        $model->smallint_col = 42;
        $model->char_col = '1337';
        $model->char_col2 = 'test';
        $model->char_col3 = 'test123';
        $model->float_col = 3.742;
        $model->float_col2 = 42.1337;
        $model->bool_col = true;
        $model->bool_col2 = false;
        $model->save(false);

        /* @var $model Type */
        $model = Type::find()->one();
        $this->assertSame(123, $model->int_col);
        $this->assertSame(456, $model->int_col2);
        $this->assertSame(42, $model->smallint_col);
        $this->assertSame('1337', trim($model->char_col));
        $this->assertSame('test', $model->char_col2);
        $this->assertSame('test123', $model->char_col3);
//        $this->assertSame(1337.42, $model->float_col);
//        $this->assertSame(42.1337, $model->float_col2);
//        $this->assertSame(true, $model->bool_col);
//        $this->assertSame(false, $model->bool_col2);
    }

    public function testIssues()
    {
        // https://github.com/yiisoft/yii2/issues/4938
        $category = Category::findOne(2);
        $this->assertInstanceOf(Category::className(), $category);
        $this->assertEquals(3, $category->getItems()->count());
        $this->assertEquals(1, $category->getLimitedItems()->count());
        $this->assertEquals(1, $category->getLimitedItems()->distinct(true)->count());

        // https://github.com/yiisoft/yii2/issues/3197
        $orders = Order::find()->with('orderItems')->orderBy('id')->all();
        $this->assertCount(3, $orders);
        $this->assertCount(2, $orders[0]->orderItems);
        $this->assertCount(3, $orders[1]->orderItems);
        $this->assertCount(1, $orders[2]->orderItems);
        $orders = Order::find()
            ->with([
                'orderItems' => function ($q) {
                    $q->indexBy('item_id');
                },
            ])
            ->orderBy('id')
            ->all();
        $this->assertCount(3, $orders);
        $this->assertCount(2, $orders[0]->orderItems);
        $this->assertCount(3, $orders[1]->orderItems);
        $this->assertCount(1, $orders[2]->orderItems);

        // https://github.com/yiisoft/yii2/issues/8149
        $model = new Customer();
        $model->name = 'test';
        $model->email = 'test';
        $model->save(false);
        $model->updateCounters(['status' => 1]);
        $this->assertEquals(1, $model->status);
    }

    public function testPopulateRecordCallWhenQueryingOnParentClass()
    {
        (new Cat())->save(false);
        (new Dog())->save(false);

        $animal = Animal::find()->where(['type' => Dog::className()])->one();
        $this->assertEquals('bark', $animal->getDoes());

        $animal = Animal::find()->where(['type' => Cat::className()])->one();
        $this->assertEquals('meow', $animal->getDoes());
    }

    public function testSaveEmpty()
    {
        $record = new NullValues();
        $this->assertTrue($record->save(false));
        $this->assertEquals(1, $record->id);
    }

    public function testOptimisticLock()
    {
        /* @var $record Document */

        $record = Document::findOne(1);
        $record->content = 'New Content';
        $record->save(false);
        $this->assertEquals(1, $record->version);

        $record = Document::findOne(1);
        $record->content = 'Rewrite attempt content';
        $record->version = 0;
        $this->expectException('yii\db\StaleObjectException');
        $record->save(false);
    }

    public function testPopulateWithoutPk()
    {
        // tests with single pk asArray
        $aggregation = Customer::find()
            ->select(['{{customer}}.[[status]]', 'SUM({{order}}.[[total]]) AS [[sumtotal]]'])
            ->joinWith('ordersPlain', false)
            ->groupBy('{{customer}}.[[status]]')
            ->orderBy('status')
            ->asArray()
            ->all();

        $expected = [
            [
                'status' => 1,
                'sumtotal' => 183,
            ],
            [
                'status' => 2,
                'sumtotal' => 0,
            ],
        ];
        $this->assertEquals($expected, $aggregation);

        // tests with single pk with Models
        $aggregation = Customer::find()
            ->select(['{{customer}}.[[status]]', 'SUM({{order}}.[[total]]) AS [[sumTotal]]'])
            ->joinWith('ordersPlain', false)
            ->groupBy('{{customer}}.[[status]]')
            ->orderBy('status')
            ->all();
        $this->assertCount(2, $aggregation);
        $this->assertContainsOnlyInstancesOf(Customer::className(), $aggregation);
        foreach ($aggregation as $item) {
            if ($item->status == 1) {
                $this->assertEquals(183, $item->sumTotal);
            } elseif ($item->status == 2) {
                $this->assertEquals(0, $item->sumTotal);
            }
        }

        // tests with composite pk asArray
        $aggregation = OrderItem::find()
            ->select(['[[order_id]]', 'SUM([[subtotal]]) AS [[subtotal]]'])
            ->joinWith('order', false)
            ->groupBy('[[order_id]]')
            ->orderBy('[[order_id]]')
            ->asArray()
            ->all();
        $expected = [
            [
                'order_id' => 1,
                'subtotal' => 70,
            ],
            [
                'order_id' => 2,
                'subtotal' => 33,
            ],
            [
                'order_id' => 3,
                'subtotal' => 40,
            ],
        ];
        $this->assertEquals($expected, $aggregation);

        // tests with composite pk with Models
        $aggregation = OrderItem::find()
            ->select(['[[order_id]]', 'SUM([[subtotal]]) AS [[subtotal]]'])
            ->joinWith('order', false)
            ->groupBy('[[order_id]]')
            ->orderBy('[[order_id]]')
            ->all();
        $this->assertCount(3, $aggregation);
        $this->assertContainsOnlyInstancesOf(OrderItem::className(), $aggregation);
        foreach ($aggregation as $item) {
            if ($item->order_id == 1) {
                $this->assertEquals(70, $item->subtotal);
            } elseif ($item->order_id == 2) {
                $this->assertEquals(33, $item->subtotal);
            } elseif ($item->order_id == 3) {
                $this->assertEquals(40, $item->subtotal);
            }
        }
    }

    /**
     * @see https://github.com/yiisoft/yii2/issues/9006
     */
    public function testBit()
    {
        $falseBit = BitValues::findOne(1);
        $this->assertEquals(false, $falseBit->val);

        $trueBit = BitValues::findOne(2);
        $this->assertEquals(true, $trueBit->val);
    }

    public function testLinkWhenRelationIsIndexed2()
    {
        $order = Order::find()
            ->with('orderItems2')
            ->where(['id' => 1])
            ->one();
        $orderItem = new OrderItem([
            'order_id' => $order->id,
            'item_id' => 3,
            'quantity' => 1,
            'subtotal' => 10.0,
        ]);
        $order->link('orderItems2', $orderItem);
        $this->assertTrue(isset($order->orderItems2['3']));
    }

    public function testLinkWhenRelationIsIndexed3()
    {
        $order = Order::find()
            ->with('orderItems3')
            ->where(['id' => 1])
            ->one();
        $orderItem = new OrderItem([
            'order_id' => $order->id,
            'item_id' => 3,
            'quantity' => 1,
            'subtotal' => 10.0,
        ]);
        $order->link('orderItems3', $orderItem);
        $this->assertTrue(isset($order->orderItems3['1_3']));
    }

    public function testUpdateAttributes()
    {
        $order = Order::findOne(1);
        $newTotal = 978;
        $this->assertSame(1, $order->updateAttributes(['total' => $newTotal]));
        $this->assertEquals($newTotal, $order->total);
        $order = Order::findOne(1);
        $this->assertEquals($newTotal, $order->total);

        // @see https://github.com/yiisoft/yii2/issues/12143
        $newOrder = new Order();
        $this->assertTrue($newOrder->getIsNewRecord());
        $newTotal = 200;
        $this->assertSame(0, $newOrder->updateAttributes(['total' => $newTotal]));
        $this->assertTrue($newOrder->getIsNewRecord());
        $this->assertEquals($newTotal, $newOrder->total);
    }

    public function testEmulateExecution()
    {
        $this->assertGreaterThan(0, Customer::find()->count());

        $rows = Customer::find()
            ->emulateExecution()
            ->all();
        $this->assertSame([], $rows);

        $row = Customer::find()
            ->emulateExecution()
            ->one();
        $this->assertNull($row);

        $exists = Customer::find()
            ->emulateExecution()
            ->exists();
        $this->assertFalse($exists);

        $count = Customer::find()
            ->emulateExecution()
            ->count();
        $this->assertSame(0, $count);

        $sum = Customer::find()
            ->emulateExecution()
            ->sum('id');
        $this->assertSame(0, $sum);

        $sum = Customer::find()
            ->emulateExecution()
            ->average('id');
        $this->assertSame(0, $sum);

        $max = Customer::find()
            ->emulateExecution()
            ->max('id');
        $this->assertNull($max);

        $min = Customer::find()
            ->emulateExecution()
            ->min('id');
        $this->assertNull($min);

        $scalar = Customer::find()
            ->select(['id'])
            ->emulateExecution()
            ->scalar();
        $this->assertNull($scalar);

        $column = Customer::find()
            ->select(['id'])
            ->emulateExecution()
            ->column();
        $this->assertSame([], $column);
    }

    /**
     * @see https://github.com/yiisoft/yii2/issues/12213
     */
    public function testUnlinkAllOnCondition()
    {
        /** @var Category $categoryClass */
        $categoryClass = $this->getCategoryClass();
        /** @var Item $itemClass */
        $itemClass = $this->getItemClass();

        // Ensure there are three items with category_id = 2 in the Items table
        $itemsCount = $itemClass::find()->where(['category_id' => 2])->count();
        $this->assertEquals(3, $itemsCount);

        $categoryQuery = $categoryClass::find()->with('limitedItems')->where(['id' => 2]);
        // Ensure that limitedItems relation returns only one item
        // (category_id = 2 and id in (1,2,3))
        $category = $categoryQuery->one();
        $this->assertCount(1, $category->limitedItems);

        // Unlink all items in the limitedItems relation
        $category->unlinkAll('limitedItems', true);

        // Make sure that only one item was unlinked
        $itemsCount = $itemClass::find()->where(['category_id' => 2])->count();
        $this->assertEquals(2, $itemsCount);

        // Call $categoryQuery again to ensure no items were found
        $this->assertCount(0, $categoryQuery->one()->limitedItems);
    }

    /**
     * @see https://github.com/yiisoft/yii2/issues/12213
     */
    public function testUnlinkAllOnConditionViaTable()
    {
        /** @var Order $orderClass */
        $orderClass = $this->getOrderClass();
        /** @var Item $itemClass */
        $itemClass = $this->getItemClass();

        // Ensure there are three items with category_id = 2 in the Items table
        $itemsCount = $itemClass::find()->where(['category_id' => 2])->count();
        $this->assertEquals(3, $itemsCount);

        $orderQuery = $orderClass::find()->with('limitedItems')->where(['id' => 2]);
        // Ensure that limitedItems relation returns only one item
        // (category_id = 2 and id in (4, 5))
        $category = $orderQuery->one();
        $this->assertCount(2, $category->limitedItems);

        // Unlink all items in the limitedItems relation
        $category->unlinkAll('limitedItems', true);

        // Call $orderQuery again to ensure that links are removed
        $this->assertCount(0, $orderQuery->one()->limitedItems);

        // Make sure that only links were removed, the items were not removed
        $this->assertEquals(3, $itemClass::find()->where(['category_id' => 2])->count());
    }

    /**
<<<<<<< HEAD
     * https://github.com/yiisoft/yii2/pull/13891
     */
    public function testIndexByAfterLoadingRelations()
    {
        $orderClass = $this->getOrderClass();

        $this->assertNotEmpty($orderClass::find()->with('customer')->indexBy(function($order) {
            return isset($order->product->id) ? $order->product->id : null;
        })->all());

        $this->assertNotEmpty($orderClass::find()->with('customer')->indexBy('product.id')->all());
    }


=======
     * Verify that {{}} are not going to be replaced in parameters.
     */
    public function testNoTablenameReplacement()
    {
        /** @var Customer $customer */
        $class = $this->getCustomerClass();
        $customer = new $class();
        $customer->name = 'Some {{weird}} name';
        $customer->email = 'test@example.com';
        $customer->address = 'Some {{%weird}} address';
        $customer->insert(false);
        $customer->refresh();

        $this->assertEquals('Some {{weird}} name', $customer->name);
        $this->assertEquals('Some {{%weird}} address', $customer->address);

        $customer->name = 'Some {{updated}} name';
        $customer->address = 'Some {{%updated}} address';
        $customer->update(false);

        $this->assertEquals('Some {{updated}} name', $customer->name);
        $this->assertEquals('Some {{%updated}} address', $customer->address);
    }

    /**
     * Ensure no ambiguous column error occurs if ActiveQuery adds a JOIN.
     *
     * @see https://github.com/yiisoft/yii2/issues/13757
     */
    public function testAmbiguousColumnFindOne()
    {
        CustomerQuery::$joinWithProfile = true;
        $model = Customer::findOne(1);
        $this->assertTrue($model->refresh());
        CustomerQuery::$joinWithProfile = false;
    }

    /**
     * Ensure no ambiguous column error occurs on indexBy with JOIN.
     *
     * @see https://github.com/yiisoft/yii2/issues/13859
     */
    public function testAmbiguousColumnIndexBy()
    {
        switch ($this->driverName) {
            case 'pgsql':
            case 'sqlite':
                $selectExpression = "(customer.name || ' in ' || p.description) AS name";
                break;
            case 'cubird':
            case 'mysql':
                $selectExpression = "concat(customer.name,' in ', p.description) name";
                break;
            default:
                $this->markTestIncomplete('CONCAT syntax for this DBMS is not added to the test yet.');
        }

        $result = Customer::find()->select([$selectExpression])
            ->innerJoinWith('profile p')
            ->indexBy('id')->column();
        $this->assertEquals([
            1 => 'user1 in profile customer 1',
            3 => 'user3 in profile customer 3',
        ], $result);
    }

    /**
     * @see https://github.com/yiisoft/yii2/issues/5786
     *
     * @depends testJoinWith
     */
    public function testFindWithConstructors()
    {
        /** @var OrderWithConstructor[] $orders */
        $orders = OrderWithConstructor::find()
            ->with(['customer.profile', 'orderItems'])
            ->orderBy('id')
            ->all();

        $this->assertCount(3, $orders);
        $order = $orders[0];
        $this->assertEquals(1, $order->id);

        $this->assertNotNull($order->customer);
        $this->assertInstanceOf(CustomerWithConstructor::className(), $order->customer);
        $this->assertEquals(1, $order->customer->id);

        $this->assertNotNull($order->customer->profile);
        $this->assertInstanceOf(ProfileWithConstructor::className(), $order->customer->profile);
        $this->assertEquals(1, $order->customer->profile->id);

        $this->assertNotNull($order->customerJoinedWithProfile);
        $customerWithProfile = $order->customerJoinedWithProfile;
        $this->assertInstanceOf(CustomerWithConstructor::className(), $customerWithProfile);        
        $this->assertEquals(1, $customerWithProfile->id);

        $this->assertNotNull($customerProfile = $customerWithProfile->profile);
        $this->assertInstanceOf(ProfileWithConstructor::className(), $customerProfile);
        $this->assertEquals(1, $customerProfile->id);

        $this->assertCount(2, $order->orderItems);

        $item = $order->orderItems[0];
        $this->assertInstanceOf(OrderItemWithConstructor::className(), $item);

        $this->assertEquals(1, $item->item_id);
    }
>>>>>>> f5c98f96
}<|MERGE_RESOLUTION|>--- conflicted
+++ resolved
@@ -1494,7 +1494,6 @@
     }
 
     /**
-<<<<<<< HEAD
      * https://github.com/yiisoft/yii2/pull/13891
      */
     public function testIndexByAfterLoadingRelations()
@@ -1508,8 +1507,7 @@
         $this->assertNotEmpty($orderClass::find()->with('customer')->indexBy('product.id')->all());
     }
 
-
-=======
+    /**
      * Verify that {{}} are not going to be replaced in parameters.
      */
     public function testNoTablenameReplacement()
@@ -1617,5 +1615,4 @@
 
         $this->assertEquals(1, $item->item_id);
     }
->>>>>>> f5c98f96
 }