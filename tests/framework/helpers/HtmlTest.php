--- conflicted
+++ resolved
@@ -1580,7 +1580,6 @@
         $this->assertEqualsWithoutLE($expected, $actual);
     }
 
-<<<<<<< HEAD
     /**
      * @dataProvider dataProviderPowered
      *
@@ -1606,7 +1605,8 @@
             ['ru_RU', 'Работает на <a href="http://www.yiiframework.com/" rel="external">Yii Framework</a>'],
             ['uk', 'Powered by <a href="http://www.yiiframework.com/" rel="external">Yii Framework</a>'],
         ];
-=======
+    }
+
     public function testActiveTextInput_placeholderFillFromModel()
     {
         $model = new HtmlTestModel();
@@ -1623,7 +1623,6 @@
         $html = Html::activeTextInput($model, 'name', ['placeholder' => 'Custom placeholder']);
 
         $this->assertContains('placeholder="Custom placeholder"', $html);
->>>>>>> f8990ac9
     }
 }
 
