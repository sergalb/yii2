<?php
/**
 * @link http://www.yiiframework.com/
 * @copyright Copyright (c) 2008 Yii Software LLC
 * @license http://www.yiiframework.com/license/
 */

namespace yiiunit\framework\web;

use Yii;
use yii\helpers\VarDumper;
use yii\web\NotFoundHttpException;
use yii\web\Request;
use yii\web\UrlManager;
use yii\web\UrlNormalizer;
use yii\web\UrlNormalizerRedirectException;
use yii\web\UrlRule;
use yiiunit\TestCase;

/**
 * @group web
 */
class UrlRuleTest extends TestCase
{
    protected function setUp()
    {
        parent::setUp();
        $this->mockApplication();
    }

    public function testCreateUrl()
    {
        $manager = new UrlManager(['cache' => null]);
        $suites = $this->getTestsForCreateUrl();
<<<<<<< HEAD
        foreach ($suites as $i => [$name, $config, $tests]) {
            $rule = new UrlRule($config);
            foreach ($tests as $j => [$route, $params, $expected]) {
=======
        foreach ($suites as $i => $suite) {
            list($name, $config, $tests) = $suite;
            $rule = new UrlRule($config);
            foreach ($tests as $j => $test) {
                list($route, $params, $expected) = $test;
>>>>>>> 6d2e0aff
                $url = $rule->createUrl($manager, $route, $params);
                $this->assertSame($expected, $url, "Test#$i-$j: $name");
            }
        }
    }

    public function testParseRequest()
    {
        $manager = new UrlManager([
            'cache' => null,
            'normalizer' => false,
        ]);
        $request = new Request(['hostInfo' => 'http://en.example.com']);
        $suites = $this->getTestsForParseRequest();
<<<<<<< HEAD
        foreach ($suites as $i => [$name, $config, $tests]) {
=======
        foreach ($suites as $i => $suite) {
            list($name, $config, $tests) = $suite;
>>>>>>> 6d2e0aff
            $rule = new UrlRule($config);
            foreach ($tests as $j => $test) {
                [$request->pathInfo, $expected] = $test;
                $result = $rule->parseRequest($manager, $request);
                if ($expected === false) {
                    $this->assertFalse($result, "Test#$i-$j: $name");
                } else {
                    $this->assertEquals($expected, $result, "Test#$i-$j: $name");
                }
            }
        }
    }

    public function testParseRequestWithNormalizer()
    {
        $manager = new UrlManager([
            'cache' => null,
        ]);
        $request = new Request(['hostInfo' => 'http://en.example.com']);
        $suites = $this->getTestsForParseRequest();
<<<<<<< HEAD
        foreach ($suites as $i => [$name, $config, $tests]) {
=======
        foreach ($suites as $i => $suite) {
            list($name, $config, $tests) = $suite;
>>>>>>> 6d2e0aff
            $rule = new UrlRule($config);
            foreach ($tests as $j => $test) {
                $request->pathInfo = $test[0];
                $expected = $test[2] ?? $test[1];
                try {
                    $result = $rule->parseRequest($manager, $request);
                    if ($expected === false) {
                        $this->assertFalse($result, "Test#$i-$j: $name");
                    } else {
                        $this->assertEquals($expected, $result, "Test#$i-$j: $name");
                    }
                } catch (UrlNormalizerRedirectException $exc) {
                    $this->assertEquals([$expected[0]] + $expected[1], $exc->url, "Test#$i-$j: $name");
                }
            }
        }
    }

    public function testParseRequestWithUrlManagerCustomNormalizer()
    {
        $manager = new UrlManager([
            'cache' => null,
            'normalizer' => [
                'class' => UrlNormalizer::class,
                'action' => UrlNormalizer::ACTION_REDIRECT_PERMANENT,
            ],
        ]);
        $request = new Request(['hostInfo' => 'http://en.example.com']);
        $suites = $this->getTestsForParseRequest();
<<<<<<< HEAD
        foreach ($suites as $i => [$name, $config, $tests]) {
=======
        foreach ($suites as $i => $suite) {
            list($name, $config, $tests) = $suite;
>>>>>>> 6d2e0aff
            $rule = new UrlRule($config);
            foreach ($tests as $j => $test) {
                $request->pathInfo = $test[0];
                $expected = $test[2] ?? $test[1];
                try {
                    $result = $rule->parseRequest($manager, $request);
                    if ($expected === false) {
                        $this->assertFalse($result, "Test#$i-$j: $name");
                    } else {
                        $this->assertEquals($expected, $result, "Test#$i-$j: $name");
                    }
                } catch (UrlNormalizerRedirectException $exc) {
                    $this->assertEquals(UrlNormalizer::ACTION_REDIRECT_PERMANENT, $exc->statusCode, "Test-statusCode#$i-$j: $name");
                    $this->assertEquals([$expected[0]] + $expected[1], $exc->url, "Test#$i-$j: $name");
                }
            }
        }

        $manager = new UrlManager([
            'cache' => null,
            'normalizer' => [
                'class' => UrlNormalizer::class,
                'action' => UrlNormalizer::ACTION_REDIRECT_TEMPORARY,
            ],
        ]);
        $request = new Request(['hostInfo' => 'http://en.example.com']);
        $suites = $this->getTestsForParseRequest();
<<<<<<< HEAD
        foreach ($suites as $i => [$name, $config, $tests]) {
=======
        foreach ($suites as $i => $suite) {
            list($name, $config, $tests) = $suite;
>>>>>>> 6d2e0aff
            $rule = new UrlRule($config);
            foreach ($tests as $j => $test) {
                $request->pathInfo = $test[0];
                $expected = $test[2] ?? $test[1];
                try {
                    $result = $rule->parseRequest($manager, $request);
                    if ($expected === false) {
                        $this->assertFalse($result, "Test#$i-$j: $name");
                    } else {
                        $this->assertEquals($expected, $result, "Test#$i-$j: $name");
                    }
                } catch (UrlNormalizerRedirectException $exc) {
                    $this->assertEquals(UrlNormalizer::ACTION_REDIRECT_TEMPORARY, $exc->statusCode, "Test-statusCode#$i-$j: $name");
                    $this->assertEquals([$expected[0]] + $expected[1], $exc->url, "Test#$i-$j: $name");
                }
            }
        }

        $manager = new UrlManager([
            'cache' => null,
            'normalizer' => [
                'class' => UrlNormalizer::class,
                'action' => UrlNormalizer::ACTION_NOT_FOUND,
            ],
        ]);
        $request = new Request(['hostInfo' => 'http://en.example.com']);
        $suites = $this->getTestsForParseRequest();
<<<<<<< HEAD
        foreach ($suites as $i => [$name, $config, $tests]) {
=======
        foreach ($suites as $i => $suite) {
            list($name, $config, $tests) = $suite;
>>>>>>> 6d2e0aff
            $rule = new UrlRule($config);
            foreach ($tests as $j => $test) {
                [$request->pathInfo, $expected] = $test;
                try {
                    $result = $rule->parseRequest($manager, $request);
                    if ($expected === false) {
                        $this->assertFalse($result, "Test#$i-$j: $name");
                    } else {
                        $this->assertEquals($expected, $result, "Test#$i-$j: $name");
                    }
                } catch (NotFoundHttpException $exc) {
                    $this->assertFalse($expected, "Test#$i-$j: $name");
                }
            }
        }

        $manager = new UrlManager([
            'cache' => null,
            'normalizer' => [
                'class' => UrlNormalizer::class,
                'action' => null,
            ],
        ]);
        $request = new Request(['hostInfo' => 'http://en.example.com']);
        $suites = $this->getTestsForParseRequest();
<<<<<<< HEAD
        foreach ($suites as $i => [$name, $config, $tests]) {
=======
        foreach ($suites as $i => $suite) {
            list($name, $config, $tests) = $suite;
>>>>>>> 6d2e0aff
            $rule = new UrlRule($config);
            foreach ($tests as $j => $test) {
                $request->pathInfo = $test[0];
                $expected = $test[2] ?? $test[1];
                $result = $rule->parseRequest($manager, $request);
                if ($expected === false) {
                    $this->assertFalse($result, "Test#$i-$j: $name");
                } else {
                    $this->assertEquals($expected, $result, "Test#$i-$j: $name");
                }
            }
        }

        $normalizerAction = function ($route) {
            $route[1]['oldRoute'] = $route[0];
            $route[0] = 'site/myCustomRoute';
            return $route;
        };
        $manager = new UrlManager([
            'cache' => null,
            'normalizer' => [
                'class' => UrlNormalizer::class,
                'action' => $normalizerAction,
            ],
        ]);
        $request = new Request(['hostInfo' => 'http://en.example.com']);
        $suites = $this->getTestsForParseRequest();
<<<<<<< HEAD
        foreach ($suites as $i => [$name, $config, $tests]) {
=======
        foreach ($suites as $i => $suite) {
            list($name, $config, $tests) = $suite;
>>>>>>> 6d2e0aff
            $rule = new UrlRule($config);
            foreach ($tests as $j => $test) {
                $request->pathInfo = $test[0];
                $expected = isset($test[2]) ? $normalizerAction($test[2]) : $test[1];
                $result = $rule->parseRequest($manager, $request);
                if ($expected === false) {
                    $this->assertFalse($result, "Test#$i-$j: $name");
                } else {
                    $this->assertEquals($expected, $result, "Test#$i-$j: $name");
                }
            }
        }
    }

    public function testParseRequestWithUrlRuleCustomNormalizer()
    {
        $manager = new UrlManager([
            'cache' => null,
        ]);
        $request = new Request([
            'hostInfo' => 'http://en.example.com',
            'pathInfo' => 'post/1-a/',
        ]);

        $rule = new UrlRule([
            'pattern' => 'post/<page:\d+>-<tag>',
            'route' => 'post/index',
            'normalizer' => false,
        ]);
        $result = $rule->parseRequest($manager, $request);
        $this->assertFalse($result);

        $rule = new UrlRule([
            'pattern' => 'post/<page:\d+>-<tag>',
            'route' => 'post/index',
            'normalizer' => [
                'class' => 'yii\web\UrlNormalizer',
                'normalizeTrailingSlash' => false,
            ],
        ]);
        $result = $rule->parseRequest($manager, $request);
        $this->assertFalse($result);

        $rule = new UrlRule([
            'pattern' => 'post/<page:\d+>-<tag>',
            'route' => 'post/index',
            'normalizer' => [
                'class' => 'yii\web\UrlNormalizer',
                'normalizeTrailingSlash' => true,
                'action' => null,
            ],
        ]);
        $result = $rule->parseRequest($manager, $request);
        $this->assertEquals(['post/index', ['page' => 1, 'tag' => 'a']], $result);
    }

    public function testToString()
    {
        $suites = $this->getTestsForToString();
<<<<<<< HEAD
        foreach ($suites as $i => [$name, $config, $test]) {
=======
        foreach ($suites as $i => $suite) {
            list($name, $config, $test) = $suite;
>>>>>>> 6d2e0aff
            $rule = new UrlRule($config);
            $this->assertEquals($rule->__toString(), $test, "Test#$i: $name");
        }
    }

    protected function getTestsForCreateUrl()
    {
        // structure of each test
        //   message for the test
        //   config for the URL rule
        //   list of inputs and outputs
        //     route
        //     params
        //     expected output
        return [
            [
                'empty pattern',
                [
                    'pattern' => '',
                    'route' => 'post/index',
                ],
                [
                    ['post/index', [], ''],
                    ['comment/index', [], false],
                    ['post/index', ['page' => 1], '?page=1'],
                ],
            ],
            [
                'without param',
                [
                    'pattern' => 'posts',
                    'route' => 'post/index',
                ],
                [
                    ['post/index', [], 'posts'],
                    ['comment/index', [], false],
                    ['post/index', ['page' => 1], 'posts?page=1'],
                ],
            ],
            [
                'parsing only',
                [
                    'pattern' => 'posts',
                    'route' => 'post/index',
                    'mode' => UrlRule::PARSING_ONLY,
                ],
                [
                    ['post/index', [], false],
                ],
            ],
            [
                'with param',
                [
                    'pattern' => 'post/<page>',
                    'route' => 'post/index',
                ],
                [
                    ['post/index', [], false],
                    ['comment/index', [], false],
                    ['post/index', ['page' => 1], 'post/1'],
                    ['post/index', ['page' => 1, 'tag' => 'a'], 'post/1?tag=a'],
                ],
            ],
            [
                'with param requirement',
                [
                    'pattern' => 'post/<page:\d+>',
                    'route' => 'post/index',
                ],
                [
                    ['post/index', ['page' => 'abc'], false],
                    ['post/index', ['page' => 1], 'post/1'],
                    ['post/index', ['page' => 1, 'tag' => 'a'], 'post/1?tag=a'],
                ],
            ],
            [
                'with multiple params',
                [
                    'pattern' => 'post/<page:\d+>-<tag>',
                    'route' => 'post/index',
                ],
                [
                    ['post/index', ['page' => '1abc'], false],
                    ['post/index', ['page' => 1], false],
                    ['post/index', ['page' => 1, 'tag' => 'a'], 'post/1-a'],
                ],
            ],
            [
                'multiple params with special chars',
                [
                    'pattern' => 'post/<page-number:\d+>/<per_page:\d+>/<author.login>',
                    'route' => 'post/index',
                ],
                [
                    ['post/index', [], false],
                    ['post/index', ['page-number' => '1', 'per_page' => '25'], false],
                    ['post/index', ['page-number' => '1', 'per_page' => '25', 'author.login' => 'yiiuser'], 'post/1/25/yiiuser'],
                ],
            ],
            [
                'multiple params with leading non-letter chars',
                [
                    'pattern' => 'post/<1page-number:\d+>/<-per_page:\d+>/<_author.login>',
                    'route' => 'post/index',
                ],
                [
                    ['post/index', [], false],
                    ['post/index', ['1page-number' => '1', '-per_page' => '25'], false],
                    ['post/index', ['1page-number' => '1', '-per_page' => '25', '_author.login' => 'yiiuser'], 'post/1/25/yiiuser'],
                ],
            ],
            [
                'with optional param',
                [
                    'pattern' => 'post/<page:\d+>/<tag>',
                    'route' => 'post/index',
                    'defaults' => ['page' => 1],
                ],
                [
                    ['post/index', ['page' => 1], false],
                    ['post/index', ['page' => '1abc', 'tag' => 'a'], false],
                    ['post/index', ['page' => 1, 'tag' => 'a'], 'post/a'],
                    ['post/index', ['page' => 2, 'tag' => 'a'], 'post/2/a'],
                ],
            ],
            [
                'with optional param not in pattern',
                [
                    'pattern' => 'post/<tag>',
                    'route' => 'post/index',
                    'defaults' => ['page' => 1],
                ],
                [
                    ['post/index', ['page' => 1], false],
                    ['post/index', ['page' => '1abc', 'tag' => 'a'], false],
                    ['post/index', ['page' => 2, 'tag' => 'a'], false],
                    ['post/index', ['page' => 1, 'tag' => 'a'], 'post/a'],
                ],
            ],
            [
                'multiple optional params',
                [
                    'pattern' => 'post/<page:\d+>/<tag>/<sort:yes|no>',
                    'route' => 'post/index',
                    'defaults' => ['page' => 1, 'sort' => 'yes'],
                ],
                [
                    ['post/index', ['page' => 1], false],
                    ['post/index', ['page' => '1abc', 'tag' => 'a'], false],
                    ['post/index', ['page' => 1, 'tag' => 'a', 'sort' => 'YES'], false],
                    ['post/index', ['page' => 1, 'tag' => 'a', 'sort' => 'yes'], 'post/a'],
                    ['post/index', ['page' => 2, 'tag' => 'a', 'sort' => 'yes'], 'post/2/a'],
                    ['post/index', ['page' => 2, 'tag' => 'a', 'sort' => 'no'], 'post/2/a/no'],
                    ['post/index', ['page' => 1, 'tag' => 'a', 'sort' => 'no'], 'post/a/no'],
                ],
            ],
            [
                'optional param and required param separated by dashes',
                [
                    'pattern' => 'post/<page:\d+>-<tag>',
                    'route' => 'post/index',
                    'defaults' => ['page' => 1],
                ],
                [
                    ['post/index', ['page' => 1], false],
                    ['post/index', ['page' => '1abc', 'tag' => 'a'], false],
                    ['post/index', ['page' => 1, 'tag' => 'a'], 'post/-a'],
                    ['post/index', ['page' => 2, 'tag' => 'a'], 'post/2-a'],
                ],
            ],
            [
                'optional param at the end',
                [
                    'pattern' => 'post/<tag>/<page:\d+>',
                    'route' => 'post/index',
                    'defaults' => ['page' => 1],
                ],
                [
                    ['post/index', ['page' => 1], false],
                    ['post/index', ['page' => '1abc', 'tag' => 'a'], false],
                    ['post/index', ['page' => 1, 'tag' => 'a'], 'post/a'],
                    ['post/index', ['page' => 2, 'tag' => 'a'], 'post/a/2'],
                ],
            ],
            [
                'optional param at the beginning',
                [
                    'pattern' => '<language>/<category>',
                    'route' => 'site/category',
                    'defaults' => ['language' => 'en'],
                ],
                [
                    ['site/category', ['language' => 'en', 'category' => 'books'], 'books'],
                    ['site/category', ['language' => 'pl', 'category' => 'books'], 'pl/books'],
                ],
            ],
            [
                'two optional params at the beginning',
                [
                    'pattern' => '<language>/<category>',
                    'route' => 'site/category',
                    'defaults' => ['language' => 'en', 'category' => 'books'],
                ],
                [
                    ['site/category', ['language' => 'en', 'category' => 'books'], ''],
                    ['site/category', ['language' => 'en', 'category' => 'games'], 'games'],
                    ['site/category', ['language' => 'pl', 'category' => 'games'], 'pl/games'],
                ],
            ],
            [
                'optional param at the beginning with suffix',
                [
                    'pattern' => '<page>',
                    'route' => 'page/view',
                    'defaults' => ['page' => 'index'],
                    'suffix' => '/',
                ],
                [
                    ['page/view', ['page' => 'index'], ''],
                    ['page/view', ['page' => 'news'], 'news/'],
                ],
            ],
            [
                'consecutive optional params',
                [
                    'pattern' => 'post/<page:\d+>/<tag>',
                    'route' => 'post/index',
                    'defaults' => ['page' => 1, 'tag' => 'a'],
                ],
                [
                    ['post/index', ['page' => 1], false],
                    ['post/index', ['page' => '1abc', 'tag' => 'a'], false],
                    ['post/index', ['page' => 1, 'tag' => 'a'], 'post'],
                    ['post/index', ['page' => 2, 'tag' => 'a'], 'post/2'],
                    ['post/index', ['page' => 1, 'tag' => 'b'], 'post/b'],
                    ['post/index', ['page' => 2, 'tag' => 'b'], 'post/2/b'],
                ],
            ],
            [
                'consecutive optional params separated by dash',
                [
                    'pattern' => 'post/<page:\d+>-<tag>',
                    'route' => 'post/index',
                    'defaults' => ['page' => 1, 'tag' => 'a'],
                ],
                [
                    ['post/index', ['page' => 1], false],
                    ['post/index', ['page' => '1abc', 'tag' => 'a'], false],
                    ['post/index', ['page' => 1, 'tag' => 'a'], 'post/-'],
                    ['post/index', ['page' => 1, 'tag' => 'b'], 'post/-b'],
                    ['post/index', ['page' => 2, 'tag' => 'a'], 'post/2-'],
                    ['post/index', ['page' => 2, 'tag' => 'b'], 'post/2-b'],
                ],
            ],
            [
                'optional params - example from guide',
                [
                    'pattern' => 'posts/<page:\d+>/<tag>',
                    'route' => 'post/index',
                    'defaults' => ['page' => 1, 'tag' => ''],
                ],
                [
                    ['post/index', ['page' => 1, 'tag' => ''], 'posts'],
                    ['post/index', ['page' => 2, 'tag' => ''], 'posts/2'],
                    ['post/index', ['page' => 2, 'tag' => 'news'], 'posts/2/news'],
                    ['post/index', ['page' => 1, 'tag' => 'news'], 'posts/news'],
                    // allow skip empty params on URL creation
                    ['post/index', [], false],
                    ['post/index', ['tag' => ''], false],
                    ['post/index', ['page' => 1], 'posts'],
                    ['post/index', ['page' => 2], 'posts/2'],
                ],
            ],
            [
                'required params',
                [
                    'pattern' => 'about-me',
                    'route' => 'site/page',
                    'defaults' => ['id' => 1],
                ],
                [
                    ['site/page', ['id' => 1], 'about-me'],
                    ['site/page', ['id' => 2], false],
                ],
            ],
            [
                'required default param',
                [
                    'pattern' => '',
                    'route' => 'site/home',
                    'defaults' => ['lang' => 'en'],
                ],
                [
                    ['site/home', ['lang' => 'en'], ''],
                    ['site/home', ['lang' => ''], false],
                    ['site/home', [], false],
                ],
            ],
            [
                'required default empty param',
                [
                    'pattern' => '',
                    'route' => 'site/home',
                    'defaults' => ['lang' => ''],
                ],
                [
                    ['site/home', ['lang' => ''], ''],
                    ['site/home', ['lang' => 'en'], false],
                    ['site/home', [], false],
                ],
            ],
            [
                'route has parameters',
                [
                    'pattern' => '<controller>/<action>',
                    'route' => '<controller>/<action>',
                    'defaults' => [],
                ],
                [
                    ['post/index', ['page' => 1], 'post/index?page=1'],
                    ['module/post/index', [], false],
                ],
            ],
            [
                'route has parameters with regex',
                [
                    'pattern' => '<controller:post|comment>/<action>',
                    'route' => '<controller>/<action>',
                    'defaults' => [],
                ],
                [
                    ['post/index', ['page' => 1], 'post/index?page=1'],
                    ['comment/index', ['page' => 1], 'comment/index?page=1'],
                    ['test/index', ['page' => 1], false],
                    ['post', [], false],
                    ['module/post/index', [], false],
                    ['post/index', ['controller' => 'comment'], 'post/index?controller=comment'],
                ],
            ],
            [
                'route has default parameter',
                [
                    'pattern' => '<controller:post|comment>/<action>',
                    'route' => '<controller>/<action>',
                    'defaults' => ['action' => 'index'],
                ],
                [
                    ['post/view', ['page' => 1], 'post/view?page=1'],
                    ['comment/view', ['page' => 1], 'comment/view?page=1'],
                    ['test/view', ['page' => 1], false],
                    ['test/index', ['page' => 1], false],
                    ['post/index', ['page' => 1], 'post?page=1'],
                ],
            ],
            [
                'empty pattern with suffix',
                [
                    'pattern' => '',
                    'route' => 'post/index',
                    'suffix' => '.html',
                ],
                [
                    ['post/index', [], ''],
                    ['comment/index', [], false],
                    ['post/index', ['page' => 1], '?page=1'],
                ],
            ],
            [
                'regular pattern with suffix',
                [
                    'pattern' => 'posts',
                    'route' => 'post/index',
                    'suffix' => '.html',
                ],
                [
                    ['post/index', [], 'posts.html'],
                    ['comment/index', [], false],
                    ['post/index', ['page' => 1], 'posts.html?page=1'],
                ],
            ],
            [
                'empty pattern with slash suffix',
                [
                    'pattern' => '',
                    'route' => 'post/index',
                    'suffix' => '/',
                ],
                [
                    ['post/index', [], ''],
                    ['comment/index', [], false],
                    ['post/index', ['page' => 1], '?page=1'],
                ],
            ],
            [
                'regular pattern with slash suffix',
                [
                    'pattern' => 'posts',
                    'route' => 'post/index',
                    'suffix' => '/',
                ],
                [
                    ['post/index', [], 'posts/'],
                    ['comment/index', [], false],
                    ['post/index', ['page' => 1], 'posts/?page=1'],
                ],
            ],
            [
                'with host info',
                [
                    'pattern' => 'post/<page:\d+>/<tag>',
                    'route' => 'post/index',
                    'defaults' => ['page' => 1],
                    'host' => 'http://<lang:en|fr>.example.com',
                ],
                [
                    ['post/index', ['page' => 1, 'tag' => 'a'], false],
                    ['post/index', ['page' => 1, 'tag' => 'a', 'lang' => 'en'], 'http://en.example.com/post/a'],
                ],
            ],
            [
                'with host info in pattern',
                [
                    'pattern' => 'http://<lang:en|fr>.example.com/post/<page:\d+>/<tag>',
                    'route' => 'post/index',
                    'defaults' => ['page' => 1],
                ],
                [
                    ['post/index', ['page' => 1, 'tag' => 'a'], false],
                    ['post/index', ['page' => 1, 'tag' => 'a', 'lang' => 'en'], 'http://en.example.com/post/a'],
                ],
            ],
            [
                'with relative host info',
                [
                    'pattern' => 'post/<page:\d+>/<tag>',
                    'route' => 'post/index',
                    'defaults' => ['page' => 1],
                    'host' => '//<lang:en|fr>.example.com',
                ],
                [
                    ['post/index', ['page' => 1, 'tag' => 'a'], false],
                    ['post/index', ['page' => 1, 'tag' => 'a', 'lang' => 'en'], '//en.example.com/post/a'],
                ],
            ],
            [
                'with relative host info in pattern',
                [
                    'pattern' => '//<lang:en|fr>.example.com/post/<page:\d+>/<tag>',
                    'route' => 'post/index',
                    'defaults' => ['page' => 1],
                ],
                [
                    ['post/index', ['page' => 1, 'tag' => 'a'], false],
                    ['post/index', ['page' => 1, 'tag' => 'a', 'lang' => 'en'], '//en.example.com/post/a'],
                ],
            ],
            [
                'with unicode',
                [
                    'pattern' => '/blog/search/<tag:[a-zA-Zа-яА-Я0-9\_\+\-]{1,255}>',
                    'route' => 'blog/search',
                ],
                [
                    ['blog/search', ['tag' => 'метра'], 'blog/search/%D0%BC%D0%B5%D1%82%D1%80%D0%B0'],
                ],
            ],
        ];
    }

    protected function getTestsForParseRequest()
    {
        // structure of each test
        //   message for the test
        //   config for the URL rule
        //   list of inputs and outputs
        //     pathInfo
        //     expected result (in format [route, params]) with normalization disabled, or false if the rule doesn't apply
        //     expected result if noralizer is enabled, or not set if result should be the same as without normalizer
        return [
            [
                'empty pattern',
                [
                    'pattern' => '',
                    'route' => 'post/index',
                ],
                [
                    ['', ['post/index', []]],
                    ['a', false],
                ],
            ],
            [
                'without param',
                [
                    'pattern' => 'posts',
                    'route' => 'post/index',
                ],
                [
                    ['posts', ['post/index', []]],
                    ['a', false],
                ],
            ],
            [
                'with dot', // https://github.com/yiisoft/yii/issues/2945
                [
                    'pattern' => 'posts.html',
                    'route' => 'post/index',
                ],
                [
                    ['posts.html', ['post/index', []]],
                    ['postsahtml', false],
                ],
            ],
            [
                'creation only',
                [
                    'pattern' => 'posts',
                    'route' => 'post/index',
                    'mode' => UrlRule::CREATION_ONLY,
                ],
                [
                    ['posts', false],
                ],
            ],
            [
                'with param',
                [
                    'pattern' => 'post/<page>',
                    'route' => 'post/index',
                ],
                [
                    ['post/1', ['post/index', ['page' => '1']]],
                    ['post/a', ['post/index', ['page' => 'a']]],
                    ['post', false],
                    ['posts', false],
                ],
            ],
            [
                'with param requirement',
                [
                    'pattern' => 'post/<page:\d+>',
                    'route' => 'post/index',
                ],
                [
                    ['post/1', ['post/index', ['page' => '1']]],
                    ['post/a', false],
                    ['post/1/a', false],
                ],
            ],
            [
                'with multiple params',
                [
                    'pattern' => 'post/<page:\d+>-<tag>',
                    'route' => 'post/index',
                ],
                [
                    ['post/1-a', ['post/index', ['page' => '1', 'tag' => 'a']]],
                    ['post/a', false],
                    ['post/1', false],
                    ['post/1/a', false],
                ],
            ],
            [
                'multiple params with special chars',
                [
                    'pattern' => 'post/<page-number:\d+>/<per_page:\d+>/<author.login>',
                    'route' => 'post/index',
                ],
                [
                    ['post/1/25/yiiuser', ['post/index', ['page-number' => '1', 'per_page' => '25', 'author.login' => 'yiiuser']]],
                    ['post/1/25', false],
                    ['post', false],
                ],
            ],
            [
                'multiple params with special chars',
                [
                    'pattern' => 'post/<1page-number:\d+>/<-per_page:\d+>/<_author.login>',
                    'route' => 'post/index',
                ],
                [
                    ['post/1/25/yiiuser', ['post/index', ['1page-number' => '1', '-per_page' => '25', '_author.login' => 'yiiuser']]],
                    ['post/1/25', false],
                    ['post', false],
                ],
            ],
            [
                'with optional param',
                [
                    'pattern' => 'post/<page:\d+>/<tag>',
                    'route' => 'post/index',
                    'defaults' => ['page' => 1],
                ],
                [
                    ['post/1/a', ['post/index', ['page' => '1', 'tag' => 'a']]],
                    ['post/2/a', ['post/index', ['page' => '2', 'tag' => 'a']]],
                    ['post/a', ['post/index', ['page' => '1', 'tag' => 'a']]],
                    ['post/1', ['post/index', ['page' => '1', 'tag' => '1']]],
                ],
            ],
            [
                'with optional param not in pattern',
                [
                    'pattern' => 'post/<tag>',
                    'route' => 'post/index',
                    'defaults' => ['page' => 1],
                ],
                [
                    ['post/a', ['post/index', ['page' => '1', 'tag' => 'a']]],
                    ['post/1', ['post/index', ['page' => '1', 'tag' => '1']]],
                    ['post', false],
                ],
            ],
            [
                'multiple optional params',
                [
                    'pattern' => 'post/<page:\d+>/<tag>/<sort:yes|no>',
                    'route' => 'post/index',
                    'defaults' => ['page' => 1, 'sort' => 'yes'],
                ],
                [
                    ['post/1/a/yes', ['post/index', ['page' => '1', 'tag' => 'a', 'sort' => 'yes']]],
                    ['post/1/a/no', ['post/index', ['page' => '1', 'tag' => 'a', 'sort' => 'no']]],
                    ['post/2/a/no', ['post/index', ['page' => '2', 'tag' => 'a', 'sort' => 'no']]],
                    ['post/2/a', ['post/index', ['page' => '2', 'tag' => 'a', 'sort' => 'yes']]],
                    ['post/a/no', ['post/index', ['page' => '1', 'tag' => 'a', 'sort' => 'no']]],
                    ['post/a', ['post/index', ['page' => '1', 'tag' => 'a', 'sort' => 'yes']]],
                    ['post', false],
                ],
            ],
            [
                'optional param and required param separated by dashes',
                [
                    'pattern' => 'post/<page:\d+>-<tag>',
                    'route' => 'post/index',
                    'defaults' => ['page' => 1],
                ],
                [
                    ['post/1-a', ['post/index', ['page' => '1', 'tag' => 'a']]],
                    ['post/2-a', ['post/index', ['page' => '2', 'tag' => 'a']]],
                    ['post/-a', ['post/index', ['page' => '1', 'tag' => 'a']]],
                    ['post/a', false],
                    ['post-a', false],
                ],
            ],
            [
                'optional param at the beginning',
                [
                    'pattern' => '<language>/<category>',
                    'route' => 'site/category',
                    'defaults' => ['language' => 'en'],
                ],
                [
                    ['books', ['site/category', ['language' => 'en', 'category' => 'books']]],
                    ['en/books', ['site/category', ['language' => 'en', 'category' => 'books']]],
                ],
            ],
            [
                'two optional params at the beginning',
                [
                    'pattern' => '<language:(en|pl)>/<category>',
                    'route' => 'site/category',
                    'defaults' => ['language' => 'en', 'category' => 'books'],
                ],
                [
                    ['', ['site/category', ['language' => 'en', 'category' => 'books']]],
                    ['en', ['site/category', ['language' => 'en', 'category' => 'books']]],
                    ['en/books', ['site/category', ['language' => 'en', 'category' => 'books']]],
                ],
            ],
            [
                'two optional params at the beginning followed by placeholder',
                [
                    'pattern' => '<language:(en|pl)>/<category>/test',
                    'route' => 'site/category',
                    'defaults' => ['language' => 'en', 'category' => 'books'],
                ],
                [
                    ['test', ['site/category', ['language' => 'en', 'category' => 'books']]],
                    ['en/test', ['site/category', ['language' => 'en', 'category' => 'books']]],
                    ['books/test', ['site/category', ['language' => 'en', 'category' => 'books']]],
                    ['en/books/test', ['site/category', ['language' => 'en', 'category' => 'books']]],
                ],
            ],
            [
                'two optional params at the beginning separated by placeholder',
                [
                    'pattern' => '<language:(en|pl)>/test/<category>',
                    'route' => 'site/category',
                    'defaults' => ['language' => 'en', 'category' => 'books'],
                ],
                [
                    ['test', ['site/category', ['language' => 'en', 'category' => 'books']]],
                    ['en/test', ['site/category', ['language' => 'en', 'category' => 'books']]],
                    ['test/books', ['site/category', ['language' => 'en', 'category' => 'books']]],
                    ['en/test/books', ['site/category', ['language' => 'en', 'category' => 'books']]],
                ],
            ],
            [
                'three optional params at the beginning separated by placeholder',
                [
                    'pattern' => '<language:(en|pl)>/test/<category>/<id:\d+>',
                    'route' => 'site/category',
                    'defaults' => ['language' => 'en', 'category' => 'books', 'id' => 1],
                ],
                [
                    ['test', ['site/category', ['language' => 'en', 'category' => 'books', 'id' => 1]]],
                    ['en/test', ['site/category', ['language' => 'en', 'category' => 'books', 'id' => 1]]],
                    ['test/books', ['site/category', ['language' => 'en', 'category' => 'books', 'id' => 1]]],
                    ['en/test/books', ['site/category', ['language' => 'en', 'category' => 'books', 'id' => 1]]],
                ],
            ],
            [
                'two optional params at the beginning separated by dash',
                [
                    'pattern' => '<language:(en|pl)>-<category>',
                    'route' => 'site/category',
                    'defaults' => ['language' => 'en', 'category' => 'books'],
                ],
                [
                    ['-', ['site/category', ['language' => 'en', 'category' => 'books']]],
                    ['en-', ['site/category', ['language' => 'en', 'category' => 'books']]],
                    ['-books', ['site/category', ['language' => 'en', 'category' => 'books']]],
                    ['en-books', ['site/category', ['language' => 'en', 'category' => 'books']]],
                ],
            ],
            [
                'three optional params at the beginning separated by dash',
                [
                    'pattern' => '<language:(en|pl)>-<category>/<id:\d+>',
                    'route' => 'site/category',
                    'defaults' => ['language' => 'en', 'category' => 'books', 'id' => 1],
                ],
                [
                    ['-', ['site/category', ['language' => 'en', 'category' => 'books', 'id' => 1]]],
                    ['en-', ['site/category', ['language' => 'en', 'category' => 'books', 'id' => 1]]],
                    ['-books', ['site/category', ['language' => 'en', 'category' => 'books', 'id' => 1]]],
                    ['en-books', ['site/category', ['language' => 'en', 'category' => 'books', 'id' => 1]]],
                    ['en-books/1', ['site/category', ['language' => 'en', 'category' => 'books', 'id' => 1]]],
                    ['en-books/2', ['site/category', ['language' => 'en', 'category' => 'books', 'id' => 2]]],
                ],
            ],
            [
                'optional param at the end',
                [
                    'pattern' => 'post/<tag>/<page:\d+>',
                    'route' => 'post/index',
                    'defaults' => ['page' => 1],
                ],
                [
                    ['post/a/1', ['post/index', ['page' => '1', 'tag' => 'a']]],
                    ['post/a/2', ['post/index', ['page' => '2', 'tag' => 'a']]],
                    ['post/a', ['post/index', ['page' => '1', 'tag' => 'a']]],
                    ['post/2', ['post/index', ['page' => '1', 'tag' => '2']]],
                    ['post', false],
                ],
            ],
            [
                'consecutive optional params',
                [
                    'pattern' => 'post/<page:\d+>/<tag>',
                    'route' => 'post/index',
                    'defaults' => ['page' => 1, 'tag' => 'a'],
                ],
                [
                    ['post/2/b', ['post/index', ['page' => '2', 'tag' => 'b']]],
                    ['post/2', ['post/index', ['page' => '2', 'tag' => 'a']]],
                    ['post', ['post/index', ['page' => '1', 'tag' => 'a']]],
                    ['post/b', ['post/index', ['page' => '1', 'tag' => 'b']]],
                    ['post//b', false, ['post/index', ['page' => '1', 'tag' => 'b']]],
                ],
            ],
            [
                'consecutive optional params separated by dash',
                [
                    'pattern' => 'post/<page:\d+>-<tag>',
                    'route' => 'post/index',
                    'defaults' => ['page' => 1, 'tag' => 'a'],
                ],
                [
                    ['post/2-b', ['post/index', ['page' => '2', 'tag' => 'b']]],
                    ['post/2-', ['post/index', ['page' => '2', 'tag' => 'a']]],
                    ['post/-b', ['post/index', ['page' => '1', 'tag' => 'b']]],
                    ['post/-', ['post/index', ['page' => '1', 'tag' => 'a']]],
                    ['post', false],
                ],
            ],
            [
                'route has parameters',
                [
                    'pattern' => '<controller>/<action>',
                    'route' => '<controller>/<action>',
                    'defaults' => [],
                ],
                [
                    ['post/index', ['post/index', []]],
                    ['module/post/index', false],
                ],
            ],
            [
                'route has parameters with regex',
                [
                    'pattern' => '<controller:post|comment>/<action>',
                    'route' => '<controller>/<action>',
                    'defaults' => [],
                ],
                [
                    ['post/index', ['post/index', []]],
                    ['comment/index', ['comment/index', []]],
                    ['test/index', false],
                    ['post', false],
                    ['module/post/index', false],
                ],
            ],
            [
                'route has default parameter',
                [
                    'pattern' => '<controller:post|comment>/<action>',
                    'route' => '<controller>/<action>',
                    'defaults' => ['action' => 'index'],
                ],
                [
                    ['post/view', ['post/view', []]],
                    ['comment/view', ['comment/view', []]],
                    ['test/view', false],
                    ['post', ['post/index', []]],
                    ['posts', false],
                    ['test', false],
                    ['index', false],
                ],
            ],
            [
                'empty pattern with suffix',
                [
                    'pattern' => '',
                    'route' => 'post/index',
                    'suffix' => '.html',
                ],
                [
                    ['', ['post/index', []]],
                    ['.html', false],
                    ['a.html', false],
                ],
            ],
            [
                'regular pattern with suffix',
                [
                    'pattern' => 'posts',
                    'route' => 'post/index',
                    'suffix' => '.html',
                ],
                [
                    ['posts.html', ['post/index', []]],
                    ['posts', false],
                    ['posts.HTML', false],
                    ['a.html', false],
                    ['a', false],
                ],
            ],
            [
                'empty pattern with slash suffix',
                [
                    'pattern' => '',
                    'route' => 'post/index',
                    'suffix' => '/',
                ],
                [
                    ['', ['post/index', []]],
                    ['a', false],
                ],
            ],
            [
                'regular pattern with slash suffix',
                [
                    'pattern' => 'posts',
                    'route' => 'post/index',
                    'suffix' => '/',
                ],
                [
                    ['posts/', ['post/index', []]],
                    ['posts', false, ['post/index', []]],
                    ['a', false],
                ],
            ],
            [
                'with host info',
                [
                    'pattern' => 'post/<page:\d+>',
                    'route' => 'post/index',
                    'host' => 'http://<lang:en|fr>.example.com',
                ],
                [
                    ['post/1', ['post/index', ['page' => '1', 'lang' => 'en']]],
                    ['post/a', false],
                    ['post/1/a', false],
                ],
            ],
            [
                'with host info in pattern',
                [
                    'pattern' => 'http://<lang:en|fr>.example.com/post/<page:\d+>',
                    'route' => 'post/index',
                ],
                [
                    ['post/1', ['post/index', ['page' => '1', 'lang' => 'en']]],
                    ['post/a', false],
                    ['post/1/a', false],
                ],
            ],
            [
                'host info + defaults', // https://github.com/yiisoft/yii2/issues/6871
                [
                    'pattern' => 'http://en.example.com/<page>',
                    'route' => 'post/index',
                    'defaults' => ['page' => 1],
                ],
                [
                    ['', ['post/index', ['page' => 1]]],
                    ['2', ['post/index', ['page' => 2]]],
                ],
            ],
            [
                'with relative host info',
                [
                    'pattern' => 'post/<page:\d+>',
                    'route' => 'post/index',
                    'host' => '//<lang:en|fr>.example.com',
                ],
                [
                    ['post/1', ['post/index', ['page' => '1', 'lang' => 'en']]],
                    ['post/a', false],
                    ['post/1/a', false],
                ],
            ],
            [
                'with relative host info in pattern',
                [
                    'pattern' => '//<lang:en|fr>.example.com/post/<page:\d+>',
                    'route' => 'post/index',
                ],
                [
                    ['post/1', ['post/index', ['page' => '1', 'lang' => 'en']]],
                    ['post/a', false],
                    ['post/1/a', false],
                ],
            ],
        ];
    }

    protected function getTestsForToString()
    {
        return [
            [
                'empty pattern',
                [
                    'pattern' => '',
                    'route' => 'post/index',
                ],
                '/',
            ],
            [
                'multiple params with special chars',
                [
                    'pattern' => 'post/<page-number:\d+>/<per_page:\d+>/<author.login>',
                    'route' => 'post/index',
                ],
                'post/<page-number:\d+>/<per_page:\d+>/<author.login>',
            ],
            [
                'with host info',
                [
                    'pattern' => 'post/<page:\d+>/<tag>',
                    'route' => 'post/index',
                    'defaults' => ['page' => 1],
                    'host' => 'http://<lang:en|fr>.example.com',
                ],
                'http://<lang:en|fr>.example.com/post/<page:\d+>/<tag>',
            ],
            [
                'with host info in pattern',
                [
                    'pattern' => 'http://<lang:en|fr>.example.com/post/<page:\d+>/<tag>',
                    'route' => 'post/index',
                    'defaults' => ['page' => 1],
                ],
                'http://<lang:en|fr>.example.com/post/<page:\d+>/<tag>',
            ],
            [
                'with verb',
                [
                    'verb' => ['POST'],
                    'pattern' => 'post/<id:\d+>',
                    'route' => 'post/index',
                ],
                'POST post/<id:\d+>',
            ],
            [
                'with verbs',
                [
                    'verb' => ['PUT', 'POST'],
                    'pattern' => 'post/<id:\d+>',
                    'route' => 'post/index',
                ],
                'PUT,POST post/<id:\d+>',
            ],
        ];
    }

    /**
     * @dataProvider testGetCreateUrlStatusProvider
     * @param array $config
     * @param array $tests
     */
    public function testGetCreateUrlStatus($config, $tests)
    {
        foreach ($tests as $test) {
            list($route, $params, $expected, $status) = $test;

            $this->mockWebApplication();
            Yii::$app->set('request', new Request(['hostInfo' => 'http://example.com', 'scriptUrl' => '/index.php']));

            $manager = new UrlManager([
                'cache' => null,
            ]);
            $rule = new UrlRule($config);
            $errorMessage = 'Failed test: ' . VarDumper::dumpAsString($test);
            $this->assertSame($expected, $rule->createUrl($manager, $route, $params), $errorMessage);
            $this->assertNotNull($status, $errorMessage);
            if ($status > 0) {
                $this->assertSame($status, $rule->getCreateUrlStatus() & $status, $errorMessage);
            } else {
                $this->assertSame($status, $rule->getCreateUrlStatus(), $errorMessage);
            }
        }
    }

    /**
     * Provides test cases for getCreateUrlStatus() method.
     *
     * - first param are properties of the UrlRule
     * - second param is an array of test cases, containing two element arrays:
     *   - first element is the route to create
     *   - second element is the array of params
     *   - third element is the expected URL
     *   - fourth element is the expected result of getCreateUrlStatus() method
     */
    public function testGetCreateUrlStatusProvider()
    {
        return [
            'route' => [
                // rule properties
                [
                    'pattern' => 'post/<page:\d+>/<tag>/<sort:yes|no>',
                    'route' => 'post/index',
                    'defaults' => ['page' => 1, 'sort' => 'yes'],
                ],
                // test cases: route, params, expected, createStatus
                [
                    ['post/index', ['page' => 1, 'tag' => 'a', 'sort' => 'yes'], 'post/a', UrlRule::CREATE_STATUS_SUCCESS],
                    ['module/post/index', ['page' => 1, 'tag' => 'a', 'sort' => 'yes'], false, UrlRule::CREATE_STATUS_ROUTE_MISMATCH],
                    ['post/index/action', ['page' => 1, 'tag' => 'a', 'sort' => 'yes'], false, UrlRule::CREATE_STATUS_ROUTE_MISMATCH],
                ],
            ],
            'optional params' => [
                // rule properties
                [
                    'pattern' => 'post/<page:\d+>/<tag>/<sort:yes|no>',
                    'route' => 'post/index',
                    'defaults' => ['page' => 1, 'sort' => 'yes'],
                ],
                // test cases: route, params, expected, createStatus
                [
                    ['post/index', ['page' => 1, 'tag' => 'a', 'sort' => 'yes'], 'post/a', UrlRule::CREATE_STATUS_SUCCESS],
                    ['post/index', ['page' => 2, 'tag' => 'a', 'sort' => 'yes'], 'post/2/a', UrlRule::CREATE_STATUS_SUCCESS],
                    ['post/index', ['page' => 2, 'tag' => 'a', 'sort' => 'no'], 'post/2/a/no', UrlRule::CREATE_STATUS_SUCCESS],
                    ['post/index', ['page' => 1, 'tag' => 'a', 'sort' => 'no'], 'post/a/no', UrlRule::CREATE_STATUS_SUCCESS],
                    [
                        'post/index',
                        ['page' => 1, 'tag' => 'a', 'sort' => 'no', 'category' => 'my-category'],
                        'post/a/no?category=my-category',
                        UrlRule::CREATE_STATUS_SUCCESS,
                    ],
                    ['post/index', ['page' => 1], false, UrlRule::CREATE_STATUS_PARAMS_MISMATCH],
                    ['post/index', ['page' => '1abc', 'tag' => 'a'], false, UrlRule::CREATE_STATUS_PARAMS_MISMATCH],
                    ['post/index', ['page' => 1, 'tag' => 'a', 'sort' => 'YES'], false, UrlRule::CREATE_STATUS_PARAMS_MISMATCH],
                ],
            ],
            'parsing only' => [
                // rule properties
                [
                    'pattern' => 'post/<page:\d+>/<tag>/<sort:yes|no>',
                    'route' => 'post/index',
                    'defaults' => ['page' => 1, 'sort' => 'yes'],
                    'mode' => UrlRule::PARSING_ONLY,
                ],
                // test cases: route, params, expected, createStatus
                [
                    ['post/index', ['page' => 1, 'tag' => 'a', 'sort' => 'yes'], false, UrlRule::CREATE_STATUS_PARSING_ONLY],
                ],
            ],
        ];
    }
}<|MERGE_RESOLUTION|>--- conflicted
+++ resolved
@@ -32,17 +32,9 @@
     {
         $manager = new UrlManager(['cache' => null]);
         $suites = $this->getTestsForCreateUrl();
-<<<<<<< HEAD
         foreach ($suites as $i => [$name, $config, $tests]) {
             $rule = new UrlRule($config);
             foreach ($tests as $j => [$route, $params, $expected]) {
-=======
-        foreach ($suites as $i => $suite) {
-            list($name, $config, $tests) = $suite;
-            $rule = new UrlRule($config);
-            foreach ($tests as $j => $test) {
-                list($route, $params, $expected) = $test;
->>>>>>> 6d2e0aff
                 $url = $rule->createUrl($manager, $route, $params);
                 $this->assertSame($expected, $url, "Test#$i-$j: $name");
             }
@@ -57,12 +49,7 @@
         ]);
         $request = new Request(['hostInfo' => 'http://en.example.com']);
         $suites = $this->getTestsForParseRequest();
-<<<<<<< HEAD
         foreach ($suites as $i => [$name, $config, $tests]) {
-=======
-        foreach ($suites as $i => $suite) {
-            list($name, $config, $tests) = $suite;
->>>>>>> 6d2e0aff
             $rule = new UrlRule($config);
             foreach ($tests as $j => $test) {
                 [$request->pathInfo, $expected] = $test;
@@ -83,12 +70,7 @@
         ]);
         $request = new Request(['hostInfo' => 'http://en.example.com']);
         $suites = $this->getTestsForParseRequest();
-<<<<<<< HEAD
         foreach ($suites as $i => [$name, $config, $tests]) {
-=======
-        foreach ($suites as $i => $suite) {
-            list($name, $config, $tests) = $suite;
->>>>>>> 6d2e0aff
             $rule = new UrlRule($config);
             foreach ($tests as $j => $test) {
                 $request->pathInfo = $test[0];
@@ -118,12 +100,7 @@
         ]);
         $request = new Request(['hostInfo' => 'http://en.example.com']);
         $suites = $this->getTestsForParseRequest();
-<<<<<<< HEAD
         foreach ($suites as $i => [$name, $config, $tests]) {
-=======
-        foreach ($suites as $i => $suite) {
-            list($name, $config, $tests) = $suite;
->>>>>>> 6d2e0aff
             $rule = new UrlRule($config);
             foreach ($tests as $j => $test) {
                 $request->pathInfo = $test[0];
@@ -151,12 +128,7 @@
         ]);
         $request = new Request(['hostInfo' => 'http://en.example.com']);
         $suites = $this->getTestsForParseRequest();
-<<<<<<< HEAD
         foreach ($suites as $i => [$name, $config, $tests]) {
-=======
-        foreach ($suites as $i => $suite) {
-            list($name, $config, $tests) = $suite;
->>>>>>> 6d2e0aff
             $rule = new UrlRule($config);
             foreach ($tests as $j => $test) {
                 $request->pathInfo = $test[0];
@@ -184,12 +156,7 @@
         ]);
         $request = new Request(['hostInfo' => 'http://en.example.com']);
         $suites = $this->getTestsForParseRequest();
-<<<<<<< HEAD
         foreach ($suites as $i => [$name, $config, $tests]) {
-=======
-        foreach ($suites as $i => $suite) {
-            list($name, $config, $tests) = $suite;
->>>>>>> 6d2e0aff
             $rule = new UrlRule($config);
             foreach ($tests as $j => $test) {
                 [$request->pathInfo, $expected] = $test;
@@ -215,12 +182,7 @@
         ]);
         $request = new Request(['hostInfo' => 'http://en.example.com']);
         $suites = $this->getTestsForParseRequest();
-<<<<<<< HEAD
         foreach ($suites as $i => [$name, $config, $tests]) {
-=======
-        foreach ($suites as $i => $suite) {
-            list($name, $config, $tests) = $suite;
->>>>>>> 6d2e0aff
             $rule = new UrlRule($config);
             foreach ($tests as $j => $test) {
                 $request->pathInfo = $test[0];
@@ -248,12 +210,7 @@
         ]);
         $request = new Request(['hostInfo' => 'http://en.example.com']);
         $suites = $this->getTestsForParseRequest();
-<<<<<<< HEAD
         foreach ($suites as $i => [$name, $config, $tests]) {
-=======
-        foreach ($suites as $i => $suite) {
-            list($name, $config, $tests) = $suite;
->>>>>>> 6d2e0aff
             $rule = new UrlRule($config);
             foreach ($tests as $j => $test) {
                 $request->pathInfo = $test[0];
@@ -313,12 +270,7 @@
     public function testToString()
     {
         $suites = $this->getTestsForToString();
-<<<<<<< HEAD
         foreach ($suites as $i => [$name, $config, $test]) {
-=======
-        foreach ($suites as $i => $suite) {
-            list($name, $config, $test) = $suite;
->>>>>>> 6d2e0aff
             $rule = new UrlRule($config);
             $this->assertEquals($rule->__toString(), $test, "Test#$i: $name");
         }
