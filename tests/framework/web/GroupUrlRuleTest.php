<?php
/**
 * @link http://www.yiiframework.com/
 * @copyright Copyright (c) 2008 Yii Software LLC
 * @license http://www.yiiframework.com/license/
 */

namespace yiiunit\framework\web;

use yii\web\GroupUrlRule;
use yii\web\Request;
use yii\web\UrlManager;
use yii\web\UrlRule;
use yiiunit\TestCase;

/**
 * @group web
 */
class GroupUrlRuleTest extends TestCase
{
    protected function setUp()
    {
        parent::setUp();
        $this->mockApplication();
    }

    public function testCreateUrl()
    {
        $manager = new UrlManager(['cache' => null]);
        $suites = $this->getTestsForCreateUrl();
<<<<<<< HEAD
        foreach ($suites as $i => [$name, $config, $tests]) {
            $rule = new GroupUrlRule($config);
            foreach ($tests as $j => $test) {
                [$route, $params, $expected, $status] = $test;
=======
        foreach ($suites as $i => $suite) {
            list($name, $config, $tests) = $suite;
            $rule = new GroupUrlRule($config);
            foreach ($tests as $j => $test) {
                list($route, $params, $expected, $status) = $test;
>>>>>>> 6d2e0aff
                $url = $rule->createUrl($manager, $route, $params);
                $this->assertEquals($expected, $url, "Test#$i-$j: $name");
                $this->assertSame($status, $rule->getCreateUrlStatus(), "Test#$i-$j: $name");
            }
        }
    }

    public function testParseRequest()
    {
        $manager = new UrlManager(['cache' => null]);
        $request = new Request(['hostInfo' => 'http://en.example.com']);
        $suites = $this->getTestsForParseRequest();
<<<<<<< HEAD
        foreach ($suites as $i => [$name, $config, $tests]) {
=======
        foreach ($suites as $i => $suite) {
            list($name, $config, $tests) = $suite;
>>>>>>> 6d2e0aff
            $rule = new GroupUrlRule($config);
            foreach ($tests as $j => $test) {
                [$request->pathInfo, $route] = $test;
                $params = $test[2] ?? [];
                $result = $rule->parseRequest($manager, $request);
                if ($route === false) {
                    $this->assertFalse($result, "Test#$i-$j: $name");
                } else {
                    $this->assertEquals([$route, $params], $result, "Test#$i-$j: $name");
                }
            }
        }
    }

    protected function getTestsForCreateUrl()
    {
        // structure of each test
        //   message for the test
        //   config for the URL rule
        //   list of inputs and outputs
        //     route
        //     params
        //     expected output
        //     expected getCreateUrlStatus() result
        return [
            [
                'no prefix',
                [
                    'rules' => [
                        'login' => 'user/login',
                        'logout' => 'user/logout',
                    ],
                ],
                [
                    ['user/login', [], 'login', UrlRule::CREATE_STATUS_SUCCESS],
                    ['user/logout', [], 'logout', UrlRule::CREATE_STATUS_SUCCESS],
                    ['user/create', [], false, UrlRule::CREATE_STATUS_ROUTE_MISMATCH],
                ],
            ],
            [
                'prefix only',
                [
                    'prefix' => 'admin',
                    'rules' => [
                        'login' => 'user/login',
                        'logout' => 'user/logout',
                    ],
                ],
                [
                    ['admin/user/login', [], 'admin/login', UrlRule::CREATE_STATUS_SUCCESS],
                    ['admin/user/logout', [], 'admin/logout', UrlRule::CREATE_STATUS_SUCCESS],
                    ['user/create', [], false, UrlRule::CREATE_STATUS_ROUTE_MISMATCH],
                ],
            ],
            [
                'prefix and routePrefix different',
                [
                    'prefix' => '_',
                    'routePrefix' => 'admin',
                    'rules' => [
                        'login' => 'user/login',
                        'logout' => 'user/logout',
                    ],
                ],
                [
                    ['admin/user/login', [], '_/login', UrlRule::CREATE_STATUS_SUCCESS],
                    ['admin/user/logout', [], '_/logout', UrlRule::CREATE_STATUS_SUCCESS],
                    ['user/create', [], false, UrlRule::CREATE_STATUS_ROUTE_MISMATCH],
                ],
            ],
            [
                'ruleConfig with suffix',
                [
                    'prefix' => '_',
                    'routePrefix' => 'admin',
                    'ruleConfig' => [
                        'suffix' => '.html',
                        'class' => 'yii\\web\\UrlRule',
                    ],
                    'rules' => [
                        'login' => 'user/login',
                        'logout' => 'user/logout',
                    ],
                ],
                [
                    ['admin/user/login', [], '_/login.html', UrlRule::CREATE_STATUS_SUCCESS],
                    ['admin/user/logout', [], '_/logout.html', UrlRule::CREATE_STATUS_SUCCESS],
                    ['user/create', [], false, UrlRule::CREATE_STATUS_ROUTE_MISMATCH],
                ],
            ],
            [
                'createStatus for failed statuses',
                [
                    'prefix' => '_',
                    'routePrefix' => 'admin',
                    'ruleConfig' => [
                        'suffix' => '.html',
                        'class' => 'yii\web\UrlRule',
                    ],
                    'rules' => [
                        'login' => 'user/login',
                        [
                            'pattern' => 'logout',
                            'route' => 'user/logout',
                            'mode' => UrlRule::PARSING_ONLY,
                        ],
                        [
                            'pattern' => 'logout/<token:\w+>',
                            'route' => 'user/logout',
                        ],
                    ],
                ],
                [
                    [
                        'admin/user/logout', [], false,
                        UrlRule::CREATE_STATUS_PARSING_ONLY | UrlRule::CREATE_STATUS_ROUTE_MISMATCH | UrlRule::CREATE_STATUS_PARAMS_MISMATCH,
                    ],
                ],
            ],
        ];
    }

    protected function getTestsForParseRequest()
    {
        // structure of each test
        //   message for the test
        //   config for the URL rule
        //   list of inputs and outputs
        //     pathInfo
        //     expected route, or false if the rule doesn't apply
        //     expected params, or not set if empty
        return [
            [
                'no prefix',
                [
                    'rules' => [
                        'login' => 'user/login',
                        'logout' => 'user/logout',
                    ],
                ],
                [
                    ['login', 'user/login'],
                    ['logout', 'user/logout'],
                    ['create', false],
                ],
            ],
            [
                'prefix only',
                [
                    'prefix' => 'admin',
                    'rules' => [
                        'login' => 'user/login',
                        'logout' => 'user/logout',
                    ],
                ],
                [
                    ['admin/login', 'admin/user/login'],
                    ['admin/logout', 'admin/user/logout'],
                    ['admin/create', false],
                    ['create', false],
                ],
            ],
            [
                'prefix and routePrefix different',
                [
                    'prefix' => '_',
                    'routePrefix' => 'admin',
                    'rules' => [
                        'login' => 'user/login',
                        'logout' => 'user/logout',
                    ],
                ],
                [
                    ['_/login', 'admin/user/login'],
                    ['_/logout', 'admin/user/logout'],
                    ['_/create', false],
                    ['create', false],
                ],
            ],
            [
                'ruleConfig with suffix',
                [
                    'prefix' => '_',
                    'routePrefix' => 'admin',
                    'ruleConfig' => [
                        'suffix' => '.html',
                        'class' => 'yii\\web\\UrlRule',
                    ],
                    'rules' => [
                        'login' => 'user/login',
                        'logout' => 'user/logout',
                    ],
                ],
                [
                    ['_/login.html', 'admin/user/login'],
                    ['_/logout.html', 'admin/user/logout'],
                    ['_/logout', false],
                    ['_/create.html', false],
                ],
            ],
        ];
    }
}<|MERGE_RESOLUTION|>--- conflicted
+++ resolved
@@ -28,18 +28,10 @@
     {
         $manager = new UrlManager(['cache' => null]);
         $suites = $this->getTestsForCreateUrl();
-<<<<<<< HEAD
         foreach ($suites as $i => [$name, $config, $tests]) {
             $rule = new GroupUrlRule($config);
             foreach ($tests as $j => $test) {
                 [$route, $params, $expected, $status] = $test;
-=======
-        foreach ($suites as $i => $suite) {
-            list($name, $config, $tests) = $suite;
-            $rule = new GroupUrlRule($config);
-            foreach ($tests as $j => $test) {
-                list($route, $params, $expected, $status) = $test;
->>>>>>> 6d2e0aff
                 $url = $rule->createUrl($manager, $route, $params);
                 $this->assertEquals($expected, $url, "Test#$i-$j: $name");
                 $this->assertSame($status, $rule->getCreateUrlStatus(), "Test#$i-$j: $name");
@@ -52,12 +44,7 @@
         $manager = new UrlManager(['cache' => null]);
         $request = new Request(['hostInfo' => 'http://en.example.com']);
         $suites = $this->getTestsForParseRequest();
-<<<<<<< HEAD
         foreach ($suites as $i => [$name, $config, $tests]) {
-=======
-        foreach ($suites as $i => $suite) {
-            list($name, $config, $tests) = $suite;
->>>>>>> 6d2e0aff
             $rule = new GroupUrlRule($config);
             foreach ($tests as $j => $test) {
                 [$request->pathInfo, $route] = $test;
