<?php
/**
 * @link http://www.yiiframework.com/
 * @copyright Copyright (c) 2008 Yii Software LLC
 * @license http://www.yiiframework.com/license/
 */

namespace yiiunit\framework\filters;

use Prophecy\Argument;
use Yii;
use yii\filters\RateLimiter;
use yii\log\Logger;
use yii\web\Request;
use yii\web\Response;
use yii\web\User;
use yiiunit\framework\filters\stubs\RateLimit;
use yiiunit\framework\filters\stubs\UserIdentity;
use yiiunit\TestCase;

/**
 *  @group filters
 */
class RateLimiterTest extends TestCase
{
    protected function setUp()
    {
        parent::setUp();

        /* @var $logger Logger|\Prophecy\ObjectProphecy */
        $logger = $this->prophesize(Logger::class);
        $logger
            ->log(Argument::any(), Argument::any(), Argument::any())
            ->will(function ($parameters, $logger) {
                $logger->messages = $parameters;
            });

        Yii::setLogger($logger->reveal());

        $this->mockWebApplication();
    }
    protected function tearDown()
    {
        parent::tearDown();
        Yii::setLogger(null);
    }

    public function testInitFilledRequest()
    {
        $rateLimiter = new RateLimiter(['request' => 'Request']);

        $this->assertEquals('Request', $rateLimiter->request);
    }

    public function testInitNotFilledRequest()
    {
        $rateLimiter = new RateLimiter();

        $this->assertInstanceOf(Request::class, $rateLimiter->request);
    }

    public function testInitFilledResponse()
    {
        $rateLimiter = new RateLimiter(['response' => 'Response']);

        $this->assertEquals('Response', $rateLimiter->response);
    }

    public function testInitNotFilledResponse()
    {
        $rateLimiter = new RateLimiter();

        $this->assertInstanceOf(Response::class, $rateLimiter->response);
    }

    public function testBeforeActionUserInstanceOfRateLimitInterface()
    {
        $rateLimiter = new RateLimiter();
        $rateLimit = new RateLimit();
        $rateLimit->setAllowance([1, time()])
            ->setRateLimit([1, 1]);
        $rateLimiter->user = $rateLimit;

        $result = $rateLimiter->beforeAction('test');

        $this->assertContains('Check rate limit', Yii::getLogger()->messages);
        $this->assertTrue($result);
    }

    public function testBeforeActionUserNotInstanceOfRateLimitInterface()
    {
        $rateLimiter = new RateLimiter(['user' => 'User']);

        $result = $rateLimiter->beforeAction('test');

        $this->assertContains('Rate limit skipped: "user" does not implement RateLimitInterface.', Yii::getLogger()->messages);
        $this->assertTrue($result);
    }

    public function testBeforeActionEmptyUser()
    {
        $user = new User(['identityClass' => RateLimit::class]);
        Yii::$app->set('user', $user);
        $rateLimiter = new RateLimiter();

        $result = $rateLimiter->beforeAction('test');

        $this->assertContains('Rate limit skipped: user not logged in.', Yii::getLogger()->messages);
        $this->assertTrue($result);
    }

    public function testCheckRateLimitTooManyRequests()
    {
        /* @var $rateLimit UserIdentity|\Prophecy\ObjectProphecy */
        $rateLimit = new RateLimit();
        $rateLimit
            ->setRateLimit([1, 1])
            ->setAllowance([1, time() + 2]);
        $rateLimiter = new RateLimiter();

<<<<<<< HEAD
        $this->expectException(\yii\web\TooManyRequestsHttpException::class);
=======
        $this->expectException('yii\web\TooManyRequestsHttpException');
>>>>>>> 42704705
        $rateLimiter->checkRateLimit($rateLimit, Yii::$app->request, Yii::$app->response, 'testAction');
    }

    public function testCheckRateaddRateLimitHeaders()
    {
        /* @var $user UserIdentity|\Prophecy\ObjectProphecy */
        $rateLimit = new RateLimit();
        $rateLimit
            ->setRateLimit([1, 1])
            ->setAllowance([1, time()]);
        $rateLimiter = $this->getMockBuilder(RateLimiter::class)
            ->setMethods(['addRateLimitHeaders'])
            ->getMock();
        $rateLimiter->expects(self::at(0))
            ->method('addRateLimitHeaders')
            ->willReturn(null);

        $rateLimiter->checkRateLimit($rateLimit, Yii::$app->request, Yii::$app->response, 'testAction');
    }

    public function testAddRateLimitHeadersDisabledRateLimitHeaders()
    {
        $rateLimiter = new RateLimiter();
        $rateLimiter->enableRateLimitHeaders = false;
        $response = Yii::$app->response;

        $rateLimiter->addRateLimitHeaders($response, 1, 0, 0);
        $this->assertCount(0, $response->getHeaders());
    }

    public function testAddRateLimitHeadersEnabledRateLimitHeaders()
    {
        $rateLimiter = new RateLimiter();
        $rateLimiter->enableRateLimitHeaders = true;
        $response = Yii::$app->response;

        $rateLimiter->addRateLimitHeaders($response, 1, 0, 0);
        $this->assertCount(3, $response->getHeaders());
    }
}<|MERGE_RESOLUTION|>--- conflicted
+++ resolved
@@ -118,11 +118,7 @@
             ->setAllowance([1, time() + 2]);
         $rateLimiter = new RateLimiter();
 
-<<<<<<< HEAD
         $this->expectException(\yii\web\TooManyRequestsHttpException::class);
-=======
-        $this->expectException('yii\web\TooManyRequestsHttpException');
->>>>>>> 42704705
         $rateLimiter->checkRateLimit($rateLimit, Yii::$app->request, Yii::$app->response, 'testAction');
     }
 
