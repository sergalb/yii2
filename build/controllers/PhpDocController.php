--- conflicted
+++ resolved
@@ -180,13 +180,8 @@
             $extensionPath = \dirname(rtrim($root, '\\/'));
             $this->setUpExtensionAliases($extensionPath);
 
-<<<<<<< HEAD
-            $extension = $matches[1];
-            Yii::setAlias("@yii/$extension", "$root");
-=======
-            list(, $extension) = $matches;
+            [, $extension] = $matches;
             Yii::setAlias("@yii/$extension", (string)$root);
->>>>>>> 313be2a5
             if (is_file($autoloadFile = Yii::getAlias("@yii/$extension/vendor/autoload.php"))) {
                 include $autoloadFile;
             }
@@ -208,13 +203,8 @@
             $extensionPath = \dirname(\dirname(rtrim($root, '\\/'))) . '/extensions';
             $this->setUpExtensionAliases($extensionPath);
 
-<<<<<<< HEAD
-            $appName = $matches[1];
-            Yii::setAlias("@app-$appName", "$root");
-=======
-            list(, $appName) = $matches;
+            [, $appName] = $matches;
             Yii::setAlias("@app-$appName", (string)$root);
->>>>>>> 313be2a5
             if (is_file($autoloadFile = Yii::getAlias("@app-$appName/vendor/autoload.php"))) {
                 include $autoloadFile;
             }
